/*
 * Filter layer - format negotiation
 * Copyright (c) 2007 Bobby Bingham
 *
 * This file is part of FFmpeg.
 *
 * FFmpeg is free software; you can redistribute it and/or
 * modify it under the terms of the GNU Lesser General Public
 * License as published by the Free Software Foundation; either
 * version 2.1 of the License, or (at your option) any later version.
 *
 * FFmpeg is distributed in the hope that it will be useful,
 * but WITHOUT ANY WARRANTY; without even the implied warranty of
 * MERCHANTABILITY or FITNESS FOR A PARTICULAR PURPOSE.  See the GNU
 * Lesser General Public License for more details.
 *
 * You should have received a copy of the GNU Lesser General Public
 * License along with FFmpeg; if not, write to the Free Software
 * Foundation, Inc., 51 Franklin Street, Fifth Floor, Boston, MA 02110-1301 USA
 */

#include "libavutil/pixdesc.h"
#include "libavutil/audioconvert.h"
#include "avfilter.h"

/**
 * Add all refs from a to ret and destroy a.
 */
static void merge_ref(AVFilterFormats *ret, AVFilterFormats *a)
{
    int i;

    for(i = 0; i < a->refcount; i ++) {
        ret->refs[ret->refcount] = a->refs[i];
        *ret->refs[ret->refcount++] = ret;
    }

    av_free(a->refs);
    av_free(a->formats);
    av_free(a);
}

AVFilterFormats *avfilter_merge_formats(AVFilterFormats *a, AVFilterFormats *b)
{
    AVFilterFormats *ret;
    unsigned i, j, k = 0;

<<<<<<< HEAD
    if (a == b) return a;
=======
    if (a == b)
        return a;
>>>>>>> d6e250ab

    ret = av_mallocz(sizeof(AVFilterFormats));

    /* merge list of formats */
    ret->formats = av_malloc(sizeof(*ret->formats) * FFMIN(a->format_count,
                                                           b->format_count));
    for(i = 0; i < a->format_count; i ++)
        for(j = 0; j < b->format_count; j ++)
            if(a->formats[i] == b->formats[j])
                ret->formats[k++] = a->formats[i];

    ret->format_count = k;
    /* check that there was at least one common format */
    if(!ret->format_count) {
        av_free(ret->formats);
        av_free(ret);
        return NULL;
    }

    ret->refs = av_malloc(sizeof(AVFilterFormats**)*(a->refcount+b->refcount));

    merge_ref(ret, a);
    merge_ref(ret, b);

    return ret;
}

#define MAKE_FORMAT_LIST()                                              \
    AVFilterFormats *formats;                                           \
    int count = 0;                                                      \
    if (fmts)                                                           \
        for (count = 0; fmts[count] != -1; count++)                     \
            ;                                                           \
    formats = av_mallocz(sizeof(AVFilterFormats));                      \
    if (!formats) return NULL;                                          \
    formats->format_count = count;                                      \
    if (count) {                                                        \
        formats->formats  = av_malloc(sizeof(*formats->formats)*count); \
        if (!formats->formats) {                                        \
            av_free(formats);                                           \
            return NULL;                                                \
        }                                                               \
    }

AVFilterFormats *avfilter_make_format_list(const int *fmts)
{
    MAKE_FORMAT_LIST();
    while (count--)
        formats->formats[count] = fmts[count];

    return formats;
}

AVFilterFormats *avfilter_make_format64_list(const int64_t *fmts)
{
    MAKE_FORMAT_LIST();
    if (count)
        memcpy(formats->formats, fmts, sizeof(*formats->formats) * count);

    return formats;
}

int avfilter_add_format(AVFilterFormats **avff, int64_t fmt)
{
    int64_t *fmts;

    if (!(*avff) && !(*avff = av_mallocz(sizeof(AVFilterFormats))))
        return AVERROR(ENOMEM);

    fmts = av_realloc((*avff)->formats,
                      sizeof(*(*avff)->formats) * ((*avff)->format_count+1));
    if (!fmts)
        return AVERROR(ENOMEM);

    (*avff)->formats = fmts;
    (*avff)->formats[(*avff)->format_count++] = fmt;
    return 0;
}

AVFilterFormats *avfilter_all_formats(enum AVMediaType type)
{
    AVFilterFormats *ret = NULL;
    int fmt;
    int num_formats = type == AVMEDIA_TYPE_VIDEO ? PIX_FMT_NB    :
                      type == AVMEDIA_TYPE_AUDIO ? AV_SAMPLE_FMT_NB : 0;

    for (fmt = 0; fmt < num_formats; fmt++)
        if ((type != AVMEDIA_TYPE_VIDEO) ||
            (type == AVMEDIA_TYPE_VIDEO && !(av_pix_fmt_descriptors[fmt].flags & PIX_FMT_HWACCEL)))
            avfilter_add_format(&ret, fmt);

    return ret;
}

AVFilterFormats *avfilter_all_channel_layouts(void)
{
    static int64_t chlayouts[] = {
        AV_CH_LAYOUT_MONO,
        AV_CH_LAYOUT_STEREO,
        AV_CH_LAYOUT_4POINT0,
        AV_CH_LAYOUT_QUAD,
        AV_CH_LAYOUT_5POINT0,
        AV_CH_LAYOUT_5POINT0_BACK,
        AV_CH_LAYOUT_5POINT1,
        AV_CH_LAYOUT_5POINT1_BACK,
        AV_CH_LAYOUT_5POINT1|AV_CH_LAYOUT_STEREO_DOWNMIX,
        AV_CH_LAYOUT_7POINT1,
        AV_CH_LAYOUT_7POINT1_WIDE,
        AV_CH_LAYOUT_7POINT1|AV_CH_LAYOUT_STEREO_DOWNMIX,
        -1,
    };

    return avfilter_make_format64_list(chlayouts);
}

void avfilter_formats_ref(AVFilterFormats *f, AVFilterFormats **ref)
{
    *ref = f;
    f->refs = av_realloc(f->refs, sizeof(AVFilterFormats**) * ++f->refcount);
    f->refs[f->refcount-1] = ref;
}

static int find_ref_index(AVFilterFormats **ref)
{
    int i;
    for(i = 0; i < (*ref)->refcount; i ++)
        if((*ref)->refs[i] == ref)
            return i;
    return -1;
}

void avfilter_formats_unref(AVFilterFormats **ref)
{
    int idx;

    if (!*ref)
        return;

    idx = find_ref_index(ref);

    if(idx >= 0)
        memmove((*ref)->refs + idx, (*ref)->refs + idx+1,
            sizeof(AVFilterFormats**) * ((*ref)->refcount-idx-1));

    if(!--(*ref)->refcount) {
        av_free((*ref)->formats);
        av_free((*ref)->refs);
        av_free(*ref);
    }
    *ref = NULL;
}

void avfilter_formats_changeref(AVFilterFormats **oldref,
                                AVFilterFormats **newref)
{
    int idx = find_ref_index(oldref);

    if(idx >= 0) {
        (*oldref)->refs[idx] = newref;
        *newref = *oldref;
        *oldref = NULL;
    }
}
<|MERGE_RESOLUTION|>--- conflicted
+++ resolved
@@ -45,12 +45,8 @@
     AVFilterFormats *ret;
     unsigned i, j, k = 0;
 
-<<<<<<< HEAD
-    if (a == b) return a;
-=======
     if (a == b)
         return a;
->>>>>>> d6e250ab
 
     ret = av_mallocz(sizeof(AVFilterFormats));
 
