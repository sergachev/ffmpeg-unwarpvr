Entries are sorted chronologically from oldest to youngest within each release,
releases are sorted from youngest to oldest.

<<<<<<< HEAD
version next:


version 0.10.10
=======
version 0.8.10:

- pthread: Avoid spurious wakeups
- pthread: Fix deadlock during thread initialization
- mpegvideo: Initialize chroma_*_shift and codec_tag even if the size is 0
- vc1dec: Don't decode slices when the latest slice header failed to decode
- vc1dec: Make sure last_picture is initialized in vc1_decode_skip_blocks
- r3d: Add more input value validation
- fraps: Make the input buffer size checks more strict
- svq3: Avoid a division by zero
- rmdec: Validate the fps value
- twinvqdec: Check the ibps parameter separately
- asfdec: Check the return value of asf_read_stream_properties
- mxfdec: set audio timebase to 1/samplerate
- pcx: Check the packet size before assuming it fits a palette
- rpza: Fix a buffer size check
- xxan: Disallow odd width
- xan: Only read within the data that actually was initialized
- xan: Use bytestream2 to limit reading to within the buffer
- pcx: Consume the whole packet if giving up due to missing palette
- pngdec: Stop trying to decode once inflate returns Z_STREAM_END
- mov: Make sure the read sample count is nonnegative
- bfi: Add some very basic sanity checks for input packet sizes
- bfi: Avoid divisions by zero
- electronicarts: Add more sanity checking for the number of channels
- riffdec: Add sanity checks for the sample rate
- mvi: Add sanity checking for the audio frame size
- xwma: Avoid division by zero
- avidec: Make sure a packet is large enough before reading its data
- vqf: Make sure the bitrate is in the valid range
- vqf: Make sure sample_rate is set to a valid value
- vc1dec: Undo mpegvideo initialization if unable to allocate tables
- vc1dec: Fix leaks in ff_vc1_decode_init_alloc_tables on errors
- wnv1: Make sure the input packet is large enough
- dca: Validate the lfe parameter
- rl2: Avoid a division by zero
- wtv: Add more sanity checks for a length read from the file
- segafilm: Validate the number of audio channels
- qpeg: Add checks for running out of rows in qpeg_decode_inter
- mpegaudiodec: Validate that the number of channels fits at the given offset
- asv1: Verify the amount of extradata
- idroqdec: Make sure a video stream has been allocated before returning packets
- rv10: Validate the dimensions set from the container
- xmv: Add more sanity checks for parameters read from the bitstream
- ffv1: Make sure at least one slice context is initialized
- truemotion2: Use av_freep properly in an error path
- eacmv: Make sure a reference frame exists before referencing it
- mpeg4videodec: Check the width/height in mpeg4_decode_sprite_trajectory
- ivi_common: Make sure color planes have been initialized
- oggparseogm: Convert to use bytestream2
- rv34: Check the return value from ff_rv34_decode_init
- matroskadec: Verify realaudio codec parameters
- mace: Make sure that the channel count is set to a valid value
- svq3: Check for any negative return value from ff_h264_check_intra_pred_mode
- vp3: Check the framerate for validity
- cavsdec: Make sure a sequence header has been decoded before decoding pictures
- sierravmd: Do sanity checking of frame sizes
- omadec: Properly check lengths before incrementing the position
- mpc8: Make sure the first stream exists before parsing the seek table
- mpc8: Check the seek table size parsed from the bitstream
- zmbvdec: Check the buffer size for uncompressed data
- ape: Don't allow the seektable to be omitted
- shorten: Break out of loop looking for fmt chunk if none is found
- shorten: Use a checked bytestream reader for the wave header
- smacker: Make sure we don't fill in huffman codes out of range
- smacker: Avoid integer overflow when allocating packets
- smacker: Don't return packets in unallocated streams
- dsicin: Add some basic sanity checks for fields read from the file
- roqvideodec: check dimensions validity
- qdm2: check array index before use, fix out of array accesses
- alsdec: check block length

version 0.8.9:
>>>>>>> 3736b137

- x86: fft: Remove 3DNow! optimizations, they break FATE
- x86: ac3dsp: Drop mmx variant of ac3_max_msb_abs_int16
- aac: Check init_get_bits return value
- aac: return meaningful errors
- dsicinav: K&R formatting cosmetics
- mov: Seek back if overreading an individual atom
- vcr1: add sanity checks
- pictordec: pass correct context to avpriv_request_sample
- dsicinav: Clip the source size to the expected maximum
- alsdec: Clean up error paths
- ogg: Fix potential infinite discard loop
- nuv: check rtjpeg_decode_frame_yuv420 return value
- nuv: Reset the frame on resize
- nuv: Use av_fast_realloc
- nuv: return meaningful error codes.
- nuv: Pad the lzo outbuf
- nuv: Do not ignore lzo decompression failures
- oma: correctly mark and decrypt partial packets
- oma: check geob tag boundary
- oma: refactor seek function
- 8bps: Bound-check the input buffer
- rtmp: Do not misuse memcmp
- rtmp: rename data_size to size
- lavc: set the default rc_initial_buffer_occupancy
- 4xm: Reject not a multiple of 16 dimension
- 4xm: do not overread the prestream buffer
- 4xm: validate the buffer size before parsing it
- indeo: Do not reference mismatched tiles
- indeo: Sanitize ff_ivi_init_planes fail paths
- indeo: Bound-check before applying motion compensation
- indeo: Bound-check before applying transform
- indeo: reject negative array indexes
- indeo: Cosmetic formatting
- indeo: Refactor ff_ivi_init_tiles and ivi_decode_blocks
- indeo: Refactor ff_ivi_dec_huff_desc
- lavf: fix the comparison in an overflow check
- dv: Add a guard to not overread the ppcm array
- mpegvideo: Avoid 32-bit wrapping of linesize multiplications
- mjpegb: Detect changing number of planes in interlaced video
- matroskadec: Check that .lang was allocated and set before reading it
- ape demuxer: check for EOF in potentially long loops
- lavf: avoid integer overflow when estimating bitrate
- pictordec: break out of both decoding loops when y drops below 0
- ac3: Return proper error codes
- ac3: Clean up the error paths
- ac3: Do not clash with normal AVERROR
- dxa: Make sure the reference frame exists
- h261: check the mtype index
- segafilm: Error out on impossible packet size
- ogg: Always alloc the private context in vorbis_header
- vc1: check mb_height validity.
- vc1: check the source buffer in vc1_mc functions
- bink: Bound check the quantization matrix.
- xl: Make sure the width is valid
- alsdec: Fix the clipping range
- dsicinav: Bound-check the source buffer when needed
- mov: Do not allow updating the time scale after it has been set
- ac3dec: Don't consume more data than the actual input packet size
- indeo: Reject impossible FRAMETYPE_NULL
- indeo5: return proper error codes
- indeo4: Validate scantable dimension
- indeo4: Check the quantization matrix index
- indeo4: Do not access missing reference MV
- adpcm: Unbreak ima-dk4
- ac3dec: validate channel output mode against channel count
- dca: Respect the current limits in the downmixing capabilities
- dca: Error out on missing DSYNC
- pcm: always use codec->id instead of codec_id
- mlpdec: Do not set invalid context in read_restart_header
- pcx: Do not overread source buffer in pcx_rle_decode
- wmavoice: conceal clearly corrupted blocks
- iff: Do not read over the source buffer
- qdm2: Conceal broken samples
- qdm2: refactor joined stereo support
- adpcm: Write the correct number of samples for ima-dk4
- imc: Catch a division by zero
- atrac3: Error on impossible encoding/channel combinations
- atrac3: set the getbits context the right buffer_end
- atrac3: fix error handling
- qdm2: check and reset dithering index per channel
- westwood_vqa: do not free extradata on error in read_header
- vqavideo: check the version
- rmdec: Use the AVIOContext given as parameter in rm_read_metadata()
- avio: Handle AVERROR_EOF in the same way as the return value 0
- wtv: Mark attachment with a negative stream id
- avidec: Let the inner dv demuxer take care of discarding
- swfdec: do better validation of tag length


version 0.10.8
- kmvc: Clip pixel position to valid range
- kmvc: use fixed sized arrays in the context
- indeo: use a typedef for the mc function pointer
- lavc: check for overflow in init_get_bits
- mjpegdec: properly report unsupported disabled features
- jpegls: return meaningful errors
- jpegls: factorize return paths
- jpegls: check the scan offset
- wavpack: validate samples size parsed in wavpack_decode_block
- ljpeg: use the correct number of components in yuv
- mjpeg: Validate sampling factors
- mjpegdec: validate parameters in mjpeg_decode_scan_progressive_ac
- wavpack: check packet size early
- wavpack: return meaningful errors
- apetag: use int64_t for filesize
- tiff: do not overread the source buffer
- Prepare for 0.8.8 Release
- smacker: fix an off by one in huff.length computation
- smacker: check the return value of smacker_decode_tree
- smacker: pad the extradata allocation
- smacker: check frame size validity
- vmdav: convert to bytestream2
- 4xm: don't rely on get_buffer() initializing the frame.
- 4xm: check the return value of read_huffman_tables().
- 4xm: use the correct logging context
- 4xm: reject frames not compatible with the declared version
- 4xm: check bitstream_size boundary before using it
- 4xm: do not overread the source buffer in decode_p_block
- avfiltergraph: check for sws opts being non-NULL before using them
- bmv: check for len being valid in bmv_decode_frame()
- dfa: check for invalid access in decode_wdlt()
- indeo3: check motion vectors
- indeo3: fix data size check
- indeo3: switch parsing the header to bytestream2
- lavf: make sure stream probe data gets freed.
- oggdec: fix faulty cleanup prototype
- oma: Validate sample rates
- qdm2: check that the FFT size is a power of 2
- rv10: check that extradata is large enough
- xmv: check audio track parameters validity
- xmv: do not leak memory in the error paths in xmv_read_header()
- aac: check the maximum number of channels
- indeo3: fix off by one in MV validity check, Bug #503
- id3v2: check for end of file while unescaping tags
- wav: Always seek to an even offset, Bug #500, LP: #1174737
- proresdec: support mixed interlaced/non-interlaced content


version 0.10.6:

- many bug fixes that where found with Coverity

- The following CVE fixes where backported:
  CVE-2012-2796, CVE-2012-2775, CVE-2012-2772, CVE-2012-2776,
  CVE-2012-2779, CVE-2012-2787, CVE-2012-2794, CVE-2012-2800,
  CVE-2012-2802, CVE-2012-2801, CVE-2012-2786, CVE-2012-2798,
  CVE-2012-2793, CVE-2012-2789, CVE-2012-2788, CVE-2012-2790,
  CVE-2012-2777, CVE-2012-2784

- hundreads of other bug fixes, some possibly security relevant,
  see the git log for details.


version 0.10.5:

- Several bugs and crashes have been fixed as well as build problems
  with recent mingw64


version 0.10.4:

- Several bugs and crashes have been fixed
  Note, CVE-2012-0851 and CVE-2011-3937 have been fixed in previous releases

version 0.10.3:

- Security fixes in the 4xm demuxer, avi demuxer, cook decoder,
  mm demuxer, mpegvideo decoder, vqavideo decoder (CVE-2012-0947) and
  xmv demuxer.

- Several bugs and crashes have been fixed in the following codecs: AAC,
  APE, H.263, H.264, Indeo 4, Mimic, MJPEG, Motion Pixels Video, RAW,
  TTA, VC1, VQA, WMA Voice, vqavideo.

- Several bugs and crashes have been fixed in the following formats:
  ASF, ID3v2, MOV, xWMA

- This release additionally updates the following codecs to the
  bytestream2 API, and therefore benefit from additional overflow
  checks: truemotion2, utvideo, vqavideo


version 0.10.1
- Several security fixes, many bugfixes affecting many formats and
  codecs, the list below is not complete.

- swapuv filter

- Several bugs and crashes have been fixed in the following codecs: AAC,
  AC-3, ADPCM, AMR (both NB and WB), ATRAC3, CAVC, Cook, camstudio, DCA,
  DPCM, DSI CIN, DV, EA TGQ, FLAC, fraps, G.722 (both encoder and
  decoder), H.264, huvffyuv, BB JV decoder, Indeo 3, KGV1, LCL, the
  libx264 wrapper, MJPEG, mp3on4, Musepack, MPEG1/2, PNG, QDM2, Qt RLE,
  ROQ, RV10, RV30/RV34/RV40, shorten, smacker, subrip, SVQ3, TIFF,
  Truemotion2, TTA, VC1, VMware Screen codec, Vorbis, VP5, VP6, WMA,
  Westwood SNDx, XXAN.

- This release additionally updates the following codecs to the
  bytestream2 API, and therefore benefit from additional overflow
  checks: XXAN, ALG MM, TQG, SMC, Qt SMC, ROQ, PNG

- Several bugs and crashes have been fixed in the following formats:
  AIFF, ASF, DV, Matroska, NSV, MOV, MPEG-TS, Smacker, Sony OpenMG, RM,
  SWF.

- Libswscale has an potential overflow for large image size fixed.

- The following APIs have been added:

  avcodec_is_open()
  avformat_get_riff_video_tags()
  avformat_get_riff_audio_tags()

  Please see the file doc/APIchanges and the Doxygen documentation for
  further information.


version 0.10:
- Fixes: CVE-2011-3929, CVE-2011-3934, CVE-2011-3935, CVE-2011-3936,
         CVE-2011-3937, CVE-2011-3940, CVE-2011-3941, CVE-2011-3944,
         CVE-2011-3945, CVE-2011-3946, CVE-2011-3947, CVE-2011-3949,
         CVE-2011-3950, CVE-2011-3951, CVE-2011-3952
- v410 Quicktime Uncompressed 4:4:4 10-bit encoder and decoder
- SBaGen (SBG) binaural beats script demuxer
- OpenMG Audio muxer
- Timecode extraction in DV and MOV
- thumbnail video filter
- XML output in ffprobe
- asplit audio filter
- tinterlace video filter
- astreamsync audio filter
- amerge audio filter
- ISMV (Smooth Streaming) muxer
- GSM audio parser
- SMJPEG muxer
- XWD encoder and decoder
- Automatic thread count based on detection number of (available) CPU cores
- y41p Brooktree Uncompressed 4:1:1 12-bit encoder and decoder
- ffprobe -show_error option
- Avid 1:1 10-bit RGB Packer codec
- v308 Quicktime Uncompressed 4:4:4 encoder and decoder
- yuv4 libquicktime packed 4:2:0 encoder and decoder
- ffprobe -show_frames option
- silencedetect audio filter
- ffprobe -show_program_version, -show_library_versions, -show_versions options
- rv34: frame-level multi-threading
- optimized iMDCT transform on x86 using SSE for for mpegaudiodec
- Improved PGS subtitle decoder
- dumpgraph option to lavfi device
- r210 and r10k encoders
- ffwavesynth decoder
- aviocat tool
- ffeval tool


version 0.9:

- openal input device added
- boxblur filter added
- BWF muxer
- Flash Screen Video 2 decoder
- lavfi input device added
- added avconv, which is almost the same for now, except
for a few incompatible changes in the options, which will hopefully make them
easier to use. The changes are:
    * The options placement is now strictly enforced! While in theory the
      options for ffmpeg should be given in [input options] -i INPUT [output
      options] OUTPUT order, in practice it was possible to give output options
      before the -i and it mostly worked. Except when it didn't - the behavior was
      a bit inconsistent. In avconv, it is not possible to mix input and output
      options. All non-global options are reset after an input or output filename.
    * All per-file options are now truly per-file - they apply only to the next
      input or output file and specifying different values for different files
      will now work properly (notably -ss and -t options).
    * All per-stream options are now truly per-stream - it is possible to
      specify which stream(s) should a given option apply to. See the Stream
      specifiers section in the avconv manual for details.
    * In ffmpeg some options (like -newvideo/-newaudio/...) are irregular in the
      sense that they're specified after the output filename instead of before,
      like all other options. In avconv this irregularity is removed, all options
      apply to the next input or output file.
    * -newvideo/-newaudio/-newsubtitle options were removed. Not only were they
      irregular and highly confusing, they were also redundant. In avconv the -map
      option will create new streams in the output file and map input streams to
      them. E.g. avconv -i INPUT -map 0 OUTPUT will create an output stream for
      each stream in the first input file.
    * The -map option now has slightly different and more powerful syntax:
        + Colons (':') are used to separate file index/stream type/stream index
          instead of dots. Comma (',') is used to separate the sync stream instead
          of colon.. This is done for consistency with other options.
        + It's possible to specify stream type. E.g. -map 0:a:2 creates an
          output stream from the third input audio stream.
        + Omitting the stream index now maps all the streams of the given type,
          not just the first. E.g. -map 0:s creates output streams for all the
          subtitle streams in the first input file.
        + Since -map can now match multiple streams, negative mappings were
          introduced. Negative mappings disable some streams from an already
          defined map. E.g. '-map 0 -map -0:a:1' means 'create output streams for
          all the stream in the first input file, except for the second audio
          stream'.
    * There is a new option -c (or -codec) for choosing the decoder/encoder to
      use, which allows to precisely specify target stream(s) consistently with
      other options. E.g. -c:v lib264 sets the codec for all video streams, -c:a:0
      libvorbis sets the codec for the first audio stream and -c copy copies all
      the streams without reencoding. Old -vcodec/-acodec/-scodec options are now
      aliases to -c:v/a/s
    * It is now possible to precisely specify which stream should an AVOption
      apply to. E.g. -b:v:0 2M sets the bitrate for the first video stream, while
      -b:a 128k sets the bitrate for all audio streams. Note that the old -ab 128k
      syntax is deprecated and will stop working soon.
    * -map_chapters now takes only an input file index and applies to the next
      output file. This is consistent with how all the other options work.
    * -map_metadata now takes only an input metadata specifier and applies to
      the next output file. Output metadata specifier is now part of the option
      name, similarly to the AVOptions/map/codec feature above.
    * -metadata can now be used to set metadata on streams and chapters, e.g.
      -metadata:s:1 language=eng sets the language of the first stream to 'eng'.
      This made -vlang/-alang/-slang options redundant, so they were removed.
    * -qscale option now uses stream specifiers and applies to all streams, not
      just video. I.e. plain -qscale number would now apply to all streams. To get
      the old behavior, use -qscale:v. Also there is now a shortcut -q for -qscale
      and -aq is now an alias for -q:a.
    * -vbsf/-absf/-sbsf options were removed and replaced by a -bsf option which
      uses stream specifiers. Use -bsf:v/a/s instead of the old options.
    * -itsscale option now uses stream specifiers, so its argument is only the
      scale parameter.
    * -intra option was removed, use -g 0 for the same effect.
    * -psnr option was removed, use -flags +psnr for the same effect.
    * -vf option is now an alias to the new -filter option, which uses stream specifiers.
    * -vframes/-aframes/-dframes options are now aliases to the new -frames option.
    * -vtag/-atag/-stag options are now aliases to the new -tag option.
- XMV demuxer
- LOAS demuxer
- ashowinfo filter added
- Windows Media Image decoder
- amovie source added
- LATM muxer/demuxer
- Speex encoder via libspeex
- JSON output in ffprobe
- WTV muxer
- Optional C++ Support (needed for libstagefright)
- H.264 Decoding on Android via Stagefright
- Prores decoder
- BIN/XBIN/ADF/IDF text file decoder
- aconvert audio filter added
- audio support to lavfi input device added
- libcdio-paranoia input device for audio CD grabbing
- Apple ProRes decoder
- CELT in Ogg demuxing
- G.723.1 demuxer and decoder
- libmodplug support (--enable-libmodplug)
- VC-1 interlaced decoding
- libutvideo wrapper (--enable-libutvideo)
- aevalsrc audio source added
- Ut Video decoder
- Speex encoding via libspeex
- 4:2:2 H.264 decoding support
- 4:2:2 and 4:4:4 H.264 encoding with libx264
- Pulseaudio input device
- Prores encoder
- Video Decoder Acceleration (VDA) HWAccel module.
- replacement Indeo 3 decoder
- new ffmpeg option: -map_channel
- volume audio filter added
- earwax audio filter added
- libv4l2 support (--enable-libv4l2)
- TLS/SSL and HTTPS protocol support
- AVOptions API rewritten and documented
- most of CODEC_FLAG2_*, some CODEC_FLAG_* and many codec-specific fields in
  AVCodecContext deprecated. Codec private options should be used instead.
- Properly working defaults in libx264 wrapper, support for native presets.
- Encrypted OMA files support
- Discworld II BMV decoding support
- VBLE Decoder
- OS X Video Decoder Acceleration (VDA) support
- compact and csv output in ffprobe
- pan audio filter
- IFF Amiga Continuous Bitmap (ACBM) decoder
- ass filter
- CRI ADX audio format muxer and demuxer
- Playstation Portable PMP format demuxer
- Microsoft Windows ICO demuxer
- life source
- PCM format support in OMA demuxer
- CLJR encoder
- new option: -report
- Dxtory capture format decoder
- cellauto source
- Simple segmenting muxer
- Indeo 4 decoder
- SMJPEG demuxer


version 0.8:

- many many things we forgot because we rather write code than changelogs
- WebM support in Matroska de/muxer
- low overhead Ogg muxing
- MMS-TCP support
- VP8 de/encoding via libvpx
- Demuxer for On2's IVF format
- Pictor/PC Paint decoder
- HE-AAC v2 decoder
- HE-AAC v2 encoding with libaacplus
- libfaad2 wrapper removed
- DTS-ES extension (XCh) decoding support
- native VP8 decoder
- RTSP tunneling over HTTP
- RTP depacketization of SVQ3
- -strict inofficial replaced by -strict unofficial
- ffplay -exitonkeydown and -exitonmousedown options added
- native GSM / GSM MS decoder
- RTP depacketization of QDM2
- ANSI/ASCII art playback system
- Lego Mindstorms RSO de/muxer
- libavcore added (and subsequently removed)
- SubRip subtitle file muxer and demuxer
- Chinese AVS encoding via libxavs
- ffprobe -show_packets option added
- RTP packetization of Theora and Vorbis
- RTP depacketization of MP4A-LATM
- RTP packetization and depacketization of VP8
- hflip filter
- Apple HTTP Live Streaming demuxer
- a64 codec
- MMS-HTTP support
- G.722 ADPCM audio encoder/decoder
- R10k video decoder
- ocv_smooth filter
- frei0r wrapper filter
- change crop filter syntax to width:height:x:y
- make the crop filter accept parametric expressions
- make ffprobe accept AVFormatContext options
- yadif filter
- blackframe filter
- Demuxer for Leitch/Harris' VR native stream format (LXF)
- RTP depacketization of the X-QT QuickTime format
- SAP (Session Announcement Protocol, RFC 2974) muxer and demuxer
- cropdetect filter
- ffmpeg -crop* options removed
- transpose filter added
- ffmpeg -force_key_frames option added
- demuxer for receiving raw rtp:// URLs without an SDP description
- single stream LATM/LOAS decoder
- setpts filter added
- Win64 support for optimized x86 assembly functions
- MJPEG/AVI1 to JPEG/JFIF bitstream filter
- ASS subtitle encoder and decoder
- IEC 61937 encapsulation for E-AC-3, TrueHD, DTS-HD (for HDMI passthrough)
- overlay filter added
- rename aspect filter to setdar, and pixelaspect to setsar
- IEC 61937 demuxer
- Mobotix .mxg demuxer
- frei0r source added
- hqdn3d filter added
- RTP depacketization of QCELP
- FLAC parser added
- gradfun filter added
- AMR-WB decoder
- replace the ocv_smooth filter with a more generic ocv filter
- Windows Televison (WTV) demuxer
- FFmpeg metadata format muxer and demuxer
- SubRip (srt) subtitle encoder and decoder
- floating-point AC-3 encoder added
- Lagarith decoder
- ffmpeg -copytb option added
- IVF muxer added
- Wing Commander IV movies decoder added
- movie source added
- Bink version 'b' audio and video decoder
- Bitmap Brothers JV playback system
- Apple HTTP Live Streaming protocol handler
- sndio support for playback and record
- Linux framebuffer input device added
- Chronomaster DFA decoder
- DPX image encoder
- MicroDVD subtitle file muxer and demuxer
- Playstation Portable PMP format demuxer
- fieldorder video filter added
- AAC encoding via libvo-aacenc
- AMR-WB encoding via libvo-amrwbenc
- xWMA demuxer
- Mobotix MxPEG decoder
- VP8 frame-multithreading
- NEON optimizations for VP8
- Lots of deprecated API cruft removed
- fft and imdct optimizations for AVX (Sandy Bridge) processors
- showinfo filter added
- SMPTE 302M AES3 audio decoder
- Apple Core Audio Format muxer
- 9bit and 10bit per sample support in the H.264 decoder
- 9bit and 10bit FFV1 encoding / decoding
- split filter added
- select filter added
- sdl output device added
- libmpcodecs video filter support (3 times as many filters than before)
- mpeg2 aspect ratio dection fixed
- libxvid aspect pickiness fixed
- Frame multithreaded decoding
- E-AC-3 audio encoder
- ac3enc: add channel coupling support
- floating-point sample format support to the ac3, eac3, dca, aac, and vorbis decoders.
- H264/MPEG frame-level multi-threading
- All av_metadata_* functions renamed to av_dict_* and moved to libavutil
- 4:4:4 H.264 decoding support
- 10-bit H.264 optimizations for x86
- lut, lutrgb, and lutyuv filters added
- buffersink libavfilter sink added
- Bump libswscale for recently reported ABI break
- New J2K encoder (via OpenJPEG)


version 0.7:

- all the changes for 0.8, but keeping API/ABI compatibility with the 0.6 release


version 0.6:

- PB-frame decoding for H.263
- deprecated vhook subsystem removed
- deprecated old scaler removed
- VQF demuxer
- Alpha channel scaler
- PCX encoder
- RTP packetization of H.263
- RTP packetization of AMR
- RTP depacketization of Vorbis
- CorePNG decoding support
- Cook multichannel decoding support
- introduced avlanguage helpers in libavformat
- 8088flex TMV demuxer and decoder
- per-stream language-tags extraction in asfdec
- V210 decoder and encoder
- remaining GPL parts in AC-3 decoder converted to LGPL
- QCP demuxer
- SoX native format muxer and demuxer
- AMR-NB decoding/encoding, AMR-WB decoding via OpenCORE libraries
- DPX image decoder
- Electronic Arts Madcow decoder
- DivX (XSUB) subtitle encoder
- nonfree libamr support for AMR-NB/WB decoding/encoding removed
- experimental AAC encoder
- RTP depacketization of ASF and RTSP from WMS servers
- RTMP support in libavformat
- noX handling for OPT_BOOL X options
- Wave64 demuxer
- IEC-61937 compatible Muxer
- TwinVQ decoder
- Bluray (PGS) subtitle decoder
- LPCM support in MPEG-TS (HDMV RID as found on Blu-ray disks)
- WMA Pro decoder
- Core Audio Format demuxer
- Atrac1 decoder
- MD STUDIO audio demuxer
- RF64 support in WAV demuxer
- MPEG-4 Audio Lossless Coding (ALS) decoder
- -formats option split into -formats, -codecs, -bsfs, and -protocols
- IV8 demuxer
- CDG demuxer and decoder
- R210 decoder
- Auravision Aura 1 and 2 decoders
- Deluxe Paint Animation playback system
- SIPR decoder
- Adobe Filmstrip muxer and demuxer
- RTP depacketization of H.263
- Bink demuxer and audio/video decoders
- enable symbol versioning by default for linkers that support it
- IFF PBM/ILBM bitmap decoder
- concat protocol
- Indeo 5 decoder
- RTP depacketization of AMR
- WMA Voice decoder
- ffprobe tool
- AMR-NB decoder
- RTSP muxer
- HE-AAC v1 decoder
- Kega Game Video (KGV1) decoder
- VorbisComment writing for FLAC, Ogg FLAC and Ogg Speex files
- RTP depacketization of Theora
- HTTP Digest authentication
- RTMP/RTMPT/RTMPS/RTMPE/RTMPTE protocol support via librtmp
- Psygnosis YOP demuxer and video decoder
- spectral extension support in the E-AC-3 decoder
- unsharp video filter
- RTP hinting in the mov/3gp/mp4 muxer
- Dirac in Ogg demuxing
- seek to keyframes in Ogg
- 4:2:2 and 4:4:4 Theora decoding
- 35% faster VP3/Theora decoding
- faster AAC decoding
- faster H.264 decoding
- RealAudio 1.0 (14.4K) encoder


version 0.5:

- DV50 AKA DVCPRO50 encoder, decoder, muxer and demuxer
- TechSmith Camtasia (TSCC) video decoder
- IBM Ultimotion (ULTI) video decoder
- Sierra Online audio file demuxer and decoder
- Apple QuickDraw (qdrw) video decoder
- Creative ADPCM audio decoder (16 bits as well as 8 bits schemes)
- Electronic Arts Multimedia (WVE/UV2/etc.) file demuxer
- Miro VideoXL (VIXL) video decoder
- H.261 video encoder
- QPEG video decoder
- Nullsoft Video (NSV) file demuxer
- Shorten audio decoder
- LOCO video decoder
- Apple Lossless Audio Codec (ALAC) decoder
- Winnov WNV1 video decoder
- Autodesk Animator Studio Codec (AASC) decoder
- Indeo 2 video decoder
- Fraps FPS1 video decoder
- Snow video encoder/decoder
- Sonic audio encoder/decoder
- Vorbis audio decoder
- Macromedia ADPCM decoder
- Duck TrueMotion 2 video decoder
- support for decoding FLX and DTA extensions in FLIC files
- H.264 custom quantization matrices support
- ffserver fixed, it should now be usable again
- QDM2 audio decoder
- Real Cooker audio decoder
- TrueSpeech audio decoder
- WMA2 audio decoder fixed, now all files should play correctly
- RealAudio 14.4 and 28.8 decoders fixed
- JPEG-LS decoder
- build system improvements
- tabs and trailing whitespace removed from the codebase
- CamStudio video decoder
- AIFF/AIFF-C audio format, encoding and decoding
- ADTS AAC file reading and writing
- Creative VOC file reading and writing
- American Laser Games multimedia (*.mm) playback system
- Zip Motion Blocks Video decoder
- improved Theora/VP3 decoder
- True Audio (TTA) decoder
- AVS demuxer and video decoder
- JPEG-LS encoder
- Smacker demuxer and decoder
- NuppelVideo/MythTV demuxer and RTjpeg decoder
- KMVC decoder
- MPEG-2 intra VLC support
- MPEG-2 4:2:2 encoder
- Flash Screen Video decoder
- GXF demuxer
- Chinese AVS decoder
- GXF muxer
- MXF demuxer
- VC-1/WMV3/WMV9 video decoder
- MacIntel support
- AVISynth support
- VMware video decoder
- VP5 video decoder
- VP6 video decoder
- WavPack lossless audio decoder
- Targa (.TGA) picture decoder
- Vorbis audio encoder
- Delphine Software .cin demuxer/audio and video decoder
- Tiertex .seq demuxer/video decoder
- MTV demuxer
- TIFF picture encoder and decoder
- GIF picture decoder
- Intel Music Coder decoder
- Zip Motion Blocks Video encoder
- Musepack decoder
- Flash Screen Video encoder
- Theora encoding via libtheora
- BMP encoder
- WMA encoder
- GSM-MS encoder and decoder
- DCA decoder
- DXA demuxer and decoder
- DNxHD decoder
- Gamecube movie (.THP) playback system
- Blackfin optimizations
- Interplay C93 demuxer and video decoder
- Bethsoft VID demuxer and video decoder
- CRYO APC demuxer
- Atrac3 decoder
- V.Flash PTX decoder
- RoQ muxer, RoQ audio encoder
- Renderware TXD demuxer and decoder
- extern C declarations for C++ removed from headers
- sws_flags command line option
- codebook generator
- RoQ video encoder
- QTRLE encoder
- OS/2 support removed and restored again
- AC-3 decoder
- NUT muxer
- additional SPARC (VIS) optimizations
- Matroska muxer
- slice-based parallel H.264 decoding
- Monkey's Audio demuxer and decoder
- AMV audio and video decoder
- DNxHD encoder
- H.264 PAFF decoding
- Nellymoser ASAO decoder
- Beam Software SIFF demuxer and decoder
- libvorbis Vorbis decoding removed in favor of native decoder
- IntraX8 (J-Frame) subdecoder for WMV2 and VC-1
- Ogg (Theora, Vorbis and FLAC) muxer
- The "device" muxers and demuxers are now in a new libavdevice library
- PC Paintbrush PCX decoder
- Sun Rasterfile decoder
- TechnoTrend PVA demuxer
- Linux Media Labs MPEG-4 (LMLM4) demuxer
- AVM2 (Flash 9) SWF muxer
- QT variant of IMA ADPCM encoder
- VFW grabber
- iPod/iPhone compatible mp4 muxer
- Mimic decoder
- MSN TCP Webcam stream demuxer
- RL2 demuxer / decoder
- IFF demuxer
- 8SVX audio decoder
- non-recursive Makefiles
- BFI demuxer
- MAXIS EA XA (.xa) demuxer / decoder
- BFI video decoder
- OMA demuxer
- MLP/TrueHD decoder
- Electronic Arts CMV decoder
- Motion Pixels Video decoder
- Motion Pixels MVI demuxer
- removed animated GIF decoder/demuxer
- D-Cinema audio muxer
- Electronic Arts TGV decoder
- Apple Lossless Audio Codec (ALAC) encoder
- AAC decoder
- floating point PCM encoder/decoder
- MXF muxer
- DV100 AKA DVCPRO HD decoder and demuxer
- E-AC-3 support added to AC-3 decoder
- Nellymoser ASAO encoder
- ASS and SSA demuxer and muxer
- liba52 wrapper removed
- SVQ3 watermark decoding support
- Speex decoding via libspeex
- Electronic Arts TGQ decoder
- RV40 decoder
- QCELP / PureVoice decoder
- RV30 decoder
- hybrid WavPack support
- R3D REDCODE demuxer
- ALSA support for playback and record
- Electronic Arts TQI decoder
- OpenJPEG based JPEG 2000 decoder
- NC (NC4600) camera file demuxer
- Gopher client support
- MXF D-10 muxer
- generic metadata API
- flash ScreenVideo2 encoder


version 0.4.9-pre1:

- DV encoder, DV muxer
- Microsoft RLE video decoder
- Microsoft Video-1 decoder
- Apple Animation (RLE) decoder
- Apple Graphics (SMC) decoder
- Apple Video (RPZA) decoder
- Cinepak decoder
- Sega FILM (CPK) file demuxer
- Westwood multimedia support (VQA & AUD files)
- Id Quake II CIN playback support
- 8BPS video decoder
- FLIC playback support
- RealVideo 2.0 (RV20) decoder
- Duck TrueMotion v1 (DUCK) video decoder
- Sierra VMD demuxer and video decoder
- MSZH and ZLIB decoder support
- SVQ1 video encoder
- AMR-WB support
- PPC optimizations
- rate distortion optimal cbp support
- rate distorted optimal ac prediction for MPEG-4
- rate distorted optimal lambda->qp support
- AAC encoding with libfaac
- Sunplus JPEG codec (SP5X) support
- use Lagrange multipler instead of QP for ratecontrol
- Theora/VP3 decoding support
- XA and ADX ADPCM codecs
- export MPEG-2 active display area / pan scan
- Add support for configuring with IBM XLC
- floating point AAN DCT
- initial support for zygo video (not complete)
- RGB ffv1 support
- new audio/video parser API
- av_log() system
- av_read_frame() and av_seek_frame() support
- missing last frame fixes
- seek by mouse in ffplay
- noise reduction of DCT coefficients
- H.263 OBMC & 4MV support
- H.263 alternative inter vlc support
- H.263 loop filter
- H.263 slice structured mode
- interlaced DCT support for MPEG-2 encoding
- stuffing to stay above min_bitrate
- MB type & QP visualization
- frame stepping for ffplay
- interlaced motion estimation
- alternate scantable support
- SVCD scan offset support
- closed GOP support
- SSE2 FDCT
- quantizer noise shaping
- G.726 ADPCM audio codec
- MS ADPCM encoding
- multithreaded/SMP motion estimation
- multithreaded/SMP encoding for MPEG-1/MPEG-2/MPEG-4/H.263
- multithreaded/SMP decoding for MPEG-2
- FLAC decoder
- Metrowerks CodeWarrior suppport
- H.263+ custom pcf support
- nicer output for 'ffmpeg -formats'
- Matroska demuxer
- SGI image format, encoding and decoding
- H.264 loop filter support
- H.264 CABAC support
- nicer looking arrows for the motion vector visualization
- improved VCD support
- audio timestamp drift compensation
- MPEG-2 YUV 422/444 support
- polyphase kaiser windowed sinc and blackman nuttall windowed sinc audio resample
- better image scaling
- H.261 support
- correctly interleave packets during encoding
- VIS optimized motion compensation
- intra_dc_precision>0 encoding support
- support reuse of motion vectors/MB types/field select values of the source video
- more accurate deblock filter
- padding support
- many optimizations and bugfixes
- FunCom ISS audio file demuxer and according ADPCM decoding


version 0.4.8:

- MPEG-2 video encoding (Michael)
- Id RoQ playback subsystem (Mike Melanson and Tim Ferguson)
- Wing Commander III Movie (.mve) file playback subsystem (Mike Melanson
  and Mario Brito)
- Xan DPCM audio decoder (Mario Brito)
- Interplay MVE playback subsystem (Mike Melanson)
- Duck DK3 and DK4 ADPCM audio decoders (Mike Melanson)


version 0.4.7:

- RealAudio 1.0 (14_4) and 2.0 (28_8) native decoders. Author unknown, code from mplayerhq
  (originally from public domain player for Amiga at http://www.honeypot.net/audio)
- current version now also compiles with older GCC (Fabrice)
- 4X multimedia playback system including 4xm file demuxer (Mike
  Melanson), and 4X video and audio codecs (Michael)
- Creative YUV (CYUV) decoder (Mike Melanson)
- FFV1 codec (our very simple lossless intra only codec, compresses much better
  than HuffYUV) (Michael)
- ASV1 (Asus), H.264, Intel indeo3 codecs have been added (various)
- tiny PNG encoder and decoder, tiny GIF decoder, PAM decoder (PPM with
  alpha support), JPEG YUV colorspace support. (Fabrice Bellard)
- ffplay has been replaced with a newer version which uses SDL (optionally)
  for multiplatform support (Fabrice)
- Sorenson Version 3 codec (SVQ3) support has been added (decoding only) - donated
  by anonymous
- AMR format has been added (Johannes Carlsson)
- 3GP support has been added (Johannes Carlsson)
- VP3 codec has been added (Mike Melanson)
- more MPEG-1/2 fixes
- better multiplatform support, MS Visual Studio fixes (various)
- AltiVec optimizations (Magnus Damn and others)
- SH4 processor support has been added (BERO)
- new public interfaces (avcodec_get_pix_fmt) (Roman Shaposhnick)
- VOB streaming support (Brian Foley)
- better MP3 autodetection (Andriy Rysin)
- qpel encoding (Michael)
- 4mv+b frames encoding finally fixed (Michael)
- chroma ME (Michael)
- 5 comparison functions for ME (Michael)
- B-frame encoding speedup (Michael)
- WMV2 codec (unfinished - Michael)
- user specified diamond size for EPZS (Michael)
- Playstation STR playback subsystem, still experimental (Mike and Michael)
- ASV2 codec (Michael)
- CLJR decoder (Alex)

.. And lots more new enhancements and fixes.


version 0.4.6:

- completely new integer only MPEG audio layer 1/2/3 decoder rewritten
  from scratch
- Recoded DCT and motion vector search with gcc (no longer depends on nasm)
- fix quantization bug in AC3 encoder
- added PCM codecs and format. Corrected WAV/AVI/ASF PCM issues
- added prototype ffplay program
- added GOB header parsing on H.263/H.263+ decoder (Juanjo)
- bug fix on MCBPC tables of H.263 (Juanjo)
- bug fix on DC coefficients of H.263 (Juanjo)
- added Advanced Prediction Mode on H.263/H.263+ decoder (Juanjo)
- now we can decode H.263 streams found in QuickTime files (Juanjo)
- now we can decode H.263 streams found in VIVO v1 files(Juanjo)
- preliminary RTP "friendly" mode for H.263/H.263+ coding. (Juanjo)
- added GOB header for H.263/H.263+ coding on RTP mode (Juanjo)
- now H.263 picture size is returned on the first decoded frame (Juanjo)
- added first regression tests
- added MPEG-2 TS demuxer
- new demux API for libav
- more accurate and faster IDCT (Michael)
- faster and entropy-controlled motion search (Michael)
- two pass video encoding (Michael)
- new video rate control (Michael)
- added MSMPEG4V1, MSMPEGV2 and WMV1 support (Michael)
- great performance improvement of video encoders and decoders (Michael)
- new and faster bit readers and vlc parsers (Michael)
- high quality encoding mode: tries all macroblock/VLC types (Michael)
- added DV video decoder
- preliminary RTP/RTSP support in ffserver and libavformat
- H.263+ AIC decoding/encoding support (Juanjo)
- VCD MPEG-PS mode (Juanjo)
- PSNR stuff (Juanjo)
- simple stats output (Juanjo)
- 16-bit and 15-bit RGB/BGR/GBR support (Bisqwit)


version 0.4.5:

- some header fixes (Zdenek Kabelac <kabi at informatics.muni.cz>)
- many MMX optimizations (Nick Kurshev <nickols_k at mail.ru>)
- added configure system (actually a small shell script)
- added MPEG audio layer 1/2/3 decoding using LGPL'ed mpglib by
  Michael Hipp (temporary solution - waiting for integer only
  decoder)
- fixed VIDIOCSYNC interrupt
- added Intel H.263 decoding support ('I263' AVI fourCC)
- added Real Video 1.0 decoding (needs further testing)
- simplified image formats again. Added PGM format (=grey
  pgm). Renamed old PGM to PGMYUV.
- fixed msmpeg4 slice issues (tell me if you still find problems)
- fixed OpenDivX bugs with newer versions (added VOL header decoding)
- added support for MPlayer interface
- added macroblock skip optimization
- added MJPEG decoder
- added mmx/mmxext IDCT from libmpeg2
- added pgmyuvpipe, ppm, and ppm_pipe formats (original patch by Celer
  <celer at shell.scrypt.net>)
- added pixel format conversion layer (e.g. for MJPEG or PPM)
- added deinterlacing option
- MPEG-1/2 fixes
- MPEG-4 vol header fixes (Jonathan Marsden <snmjbm at pacbell.net>)
- ARM optimizations (Lionel Ulmer <lionel.ulmer at free.fr>).
- Windows porting of file converter
- added MJPEG raw format (input/ouput)
- added JPEG image format support (input/output)


version 0.4.4:

- fixed some std header definitions (Bjorn Lindgren
  <bjorn.e.lindgren at telia.com>).
- added MPEG demuxer (MPEG-1 and 2 compatible).
- added ASF demuxer
- added prototype RM demuxer
- added AC3 decoding (done with libac3 by Aaron Holtzman)
- added decoding codec parameter guessing (.e.g. for MPEG, because the
  header does not include them)
- fixed header generation in MPEG-1, AVI and ASF muxer: wmplayer can now
  play them (only tested video)
- fixed H.263 white bug
- fixed phase rounding in img resample filter
- add MMX code for polyphase img resample filter
- added CPU autodetection
- added generic title/author/copyright/comment string handling (ASF and RM
  use them)
- added SWF demux to extract MP3 track (not usable yet because no MP3
  decoder)
- added fractional frame rate support
- codecs are no longer searched by read_header() (should fix ffserver
  segfault)


version 0.4.3:

- BGR24 patch (initial patch by Jeroen Vreeken <pe1rxq at amsat.org>)
- fixed raw yuv output
- added motion rounding support in MPEG-4
- fixed motion bug rounding in MSMPEG4
- added B-frame handling in video core
- added full MPEG-1 decoding support
- added partial (frame only) MPEG-2 support
- changed the FOURCC code for H.263 to "U263" to be able to see the
  +AVI/H.263 file with the UB Video H.263+ decoder. MPlayer works with
  this +codec ;) (JuanJo).
- Halfpel motion estimation after MB type selection (JuanJo)
- added pgm and .Y.U.V output format
- suppressed 'img:' protocol. Simply use: /tmp/test%d.[pgm|Y] as input or
  output.
- added pgmpipe I/O format (original patch from Martin Aumueller
  <lists at reserv.at>, but changed completely since we use a format
  instead of a protocol)


version 0.4.2:

- added H.263/MPEG-4/MSMPEG4 decoding support. MPEG-4 decoding support
  (for OpenDivX) is almost complete: 8x8 MVs and rounding are
  missing. MSMPEG4 support is complete.
- added prototype MPEG-1 decoder. Only I- and P-frames handled yet (it
  can decode ffmpeg MPEGs :-)).
- added libavcodec API documentation (see apiexample.c).
- fixed image polyphase bug (the bottom of some images could be
  greenish)
- added support for non clipped motion vectors (decoding only)
  and image sizes non-multiple of 16
- added support for AC prediction (decoding only)
- added file overwrite confirmation (can be disabled with -y)
- added custom size picture to H.263 using H.263+ (Juanjo)


version 0.4.1:

- added MSMPEG4 (aka DivX) compatible encoder. Changed default codec
  of AVI and ASF to DIV3.
- added -me option to set motion estimation method
  (default=log). suppressed redundant -hq option.
- added options -acodec and -vcodec to force a given codec (useful for
  AVI for example)
- fixed -an option
- improved dct_quantize speed
- factorized some motion estimation code


version 0.4.0:

- removing grab code from ffserver and moved it to ffmpeg. Added
  multistream support to ffmpeg.
- added timeshifting support for live feeds (option ?date=xxx in the
  URL)
- added high quality image resize code with polyphase filter (need
  mmx/see optimization). Enable multiple image size support in ffserver.
- added multi live feed support in ffserver
- suppressed master feature from ffserver (it should be done with an
  external program which opens the .ffm url and writes it to another
  ffserver)
- added preliminary support for video stream parsing (WAV and AVI half
  done). Added proper support for audio/video file conversion in
  ffmpeg.
- added preliminary support for video file sending from ffserver
- redesigning I/O subsystem: now using URL based input and output
  (see avio.h)
- added WAV format support
- added "tty user interface" to ffmpeg to stop grabbing gracefully
- added MMX/SSE optimizations to SAD (Sums of Absolutes Differences)
  (Juan J. Sierralta P. a.k.a. "Juanjo" <juanjo at atmlab.utfsm.cl>)
- added MMX DCT from mpeg2_movie 1.5 (Juanjo)
- added new motion estimation algorithms, log and phods (Juanjo)
- changed directories: libav for format handling, libavcodec for
  codecs


version 0.3.4:

- added stereo in MPEG audio encoder


version 0.3.3:

- added 'high quality' mode which use motion vectors. It can be used in
  real time at low resolution.
- fixed rounding problems which caused quality problems at high
  bitrates and large GOP size


version 0.3.2: small fixes

- ASF fixes
- put_seek bug fix


version 0.3.1: added avi/divx support

- added AVI support
- added MPEG-4 codec compatible with OpenDivX. It is based on the H.263 codec
- added sound for flash format (not tested)


version 0.3: initial public release<|MERGE_RESOLUTION|>--- conflicted
+++ resolved
@@ -1,13 +1,10 @@
 Entries are sorted chronologically from oldest to youngest within each release,
 releases are sorted from youngest to oldest.
 
-<<<<<<< HEAD
 version next:
 
 
-version 0.10.10
-=======
-version 0.8.10:
+version 0.10.11
 
 - pthread: Avoid spurious wakeups
 - pthread: Fix deadlock during thread initialization
@@ -79,8 +76,8 @@
 - qdm2: check array index before use, fix out of array accesses
 - alsdec: check block length
 
-version 0.8.9:
->>>>>>> 3736b137
+
+version 0.10.10
 
 - x86: fft: Remove 3DNow! optimizations, they break FATE
 - x86: ac3dsp: Drop mmx variant of ac3_max_msb_abs_int16
