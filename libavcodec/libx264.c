--- conflicted
+++ resolved
@@ -207,13 +207,8 @@
             x264_encoder_reconfig(x4->enc, &x4->params);
         }
 
-<<<<<<< HEAD
-        if (x4->params.rc.i_rc_method == X264_RC_CRF &&
-            x4->crf >= 0 &&
-=======
         if (x4->crf >= 0 &&
             x4->params.rc.i_rc_method == X264_RC_CRF &&
->>>>>>> 0ef256d5
             x4->params.rc.f_rf_constant != x4->crf) {
             x4->params.rc.f_rf_constant = x4->crf;
             x264_encoder_reconfig(x4->enc, &x4->params);
