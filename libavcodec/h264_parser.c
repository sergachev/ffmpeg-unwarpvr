/*
 * H.26L/H.264/AVC/JVT/14496-10/... parser
 * Copyright (c) 2003 Michael Niedermayer <michaelni@gmx.at>
 *
 * This file is part of FFmpeg.
 *
 * FFmpeg is free software; you can redistribute it and/or
 * modify it under the terms of the GNU Lesser General Public
 * License as published by the Free Software Foundation; either
 * version 2.1 of the License, or (at your option) any later version.
 *
 * FFmpeg is distributed in the hope that it will be useful,
 * but WITHOUT ANY WARRANTY; without even the implied warranty of
 * MERCHANTABILITY or FITNESS FOR A PARTICULAR PURPOSE.  See the GNU
 * Lesser General Public License for more details.
 *
 * You should have received a copy of the GNU Lesser General Public
 * License along with FFmpeg; if not, write to the Free Software
 * Foundation, Inc., 51 Franklin Street, Fifth Floor, Boston, MA 02110-1301 USA
 */

/**
 * @file
 * H.264 / AVC / MPEG4 part10 parser.
 * @author Michael Niedermayer <michaelni@gmx.at>
 */

#define UNCHECKED_BITSTREAM_READER 1

#include "parser.h"
#include "h264data.h"
#include "golomb.h"


static int ff_h264_find_frame_end(H264Context *h, const uint8_t *buf, int buf_size)
{
    int i, j;
    uint32_t state;
    ParseContext *pc = &(h->s.parse_context);
<<<<<<< HEAD
    int next_avc= h->is_avc ? 0 : buf_size;

//printf("first %02X%02X%02X%02X\n", buf[0], buf[1],buf[2],buf[3]);
=======
>>>>>>> 1218777f
//    mb_addr= pc->mb_addr - 1;
    state= pc->state;
    if(state>13)
        state= 7;

    if(h->is_avc && !h->nal_length_size)
        av_log(h->s.avctx, AV_LOG_ERROR, "AVC-parser: nal length size invalid\n");

    for(i=0; i<buf_size; i++){
        if(i >= next_avc) {
            int nalsize = 0;
            i = next_avc;
            for(j = 0; j < h->nal_length_size; j++)
                nalsize = (nalsize << 8) | buf[i++];
            if(nalsize <= 0 || nalsize > buf_size - i){
                av_log(h->s.avctx, AV_LOG_ERROR, "AVC-parser: nal size %d remaining %d\n", nalsize, buf_size - i);
                return buf_size;
            }
            next_avc= i + nalsize;
            state= 5;
        }

        if(state==7){
#if HAVE_FAST_UNALIGNED
        /* we check i<buf_size instead of i+3/7 because its simpler
         * and there should be FF_INPUT_BUFFER_PADDING_SIZE bytes at the end
         */
#    if HAVE_FAST_64BIT
            while(i<next_avc && !((~*(const uint64_t*)(buf+i) & (*(const uint64_t*)(buf+i) - 0x0101010101010101ULL)) & 0x8080808080808080ULL))
                i+=8;
#    else
            while(i<next_avc && !((~*(const uint32_t*)(buf+i) & (*(const uint32_t*)(buf+i) - 0x01010101U)) & 0x80808080U))
                i+=4;
#    endif
#endif
            for(; i<next_avc; i++){
                if(!buf[i]){
                    state=2;
                    break;
                }
            }
        }else if(state<=2){
            if(buf[i]==1)   state^= 5; //2->7, 1->4, 0->5
            else if(buf[i]) state = 7;
            else            state>>=1; //2->1, 1->0, 0->0
        }else if(state<=5){
            int v= buf[i] & 0x1F;
            if(v==6 || v==7 || v==8 || v==9){
                if(pc->frame_start_found){
                    i++;
                    goto found;
                }
            }else if(v==1 || v==2 || v==5){
                state+=8;
                continue;
            }
            state= 7;
        }else{
            h->parse_history[h->parse_history_count++]= buf[i];
            if(h->parse_history_count>3){
                unsigned int mb, last_mb= h->parse_last_mb;
                GetBitContext gb;

                init_get_bits(&gb, h->parse_history, 8*h->parse_history_count);
                h->parse_history_count=0;
                mb= get_ue_golomb_long(&gb);
                last_mb= h->parse_last_mb;
                h->parse_last_mb= mb;
                if(pc->frame_start_found){
                    if(mb <= last_mb)
                        goto found;
                }else
                    pc->frame_start_found = 1;
                state= 7;
            }
        }
    }
    pc->state= state;
    if(h->is_avc)
        return next_avc;
    return END_NOT_FOUND;

found:
    pc->state=7;
    pc->frame_start_found= 0;
    if(h->is_avc)
        return next_avc;
    return i-(state&5) - 3*(state>7);
}

/**
 * Parse NAL units of found picture and decode some basic information.
 *
 * @param s parser context.
 * @param avctx codec context.
 * @param buf buffer with field/frame data.
 * @param buf_size size of the buffer.
 */
static inline int parse_nal_units(AVCodecParserContext *s,
                                  AVCodecContext *avctx,
                                  const uint8_t *buf, int buf_size)
{
    H264Context *h = s->priv_data;
    const uint8_t *buf_end = buf + buf_size;
    unsigned int pps_id;
    unsigned int slice_type;
    int state = -1;
    const uint8_t *ptr;
    int q264 = buf_size >=4 && !memcmp("Q264", buf, 4);

    /* set some sane default values */
    s->pict_type = AV_PICTURE_TYPE_I;
    s->key_frame = 0;

    h->s.avctx= avctx;
    h->sei_recovery_frame_cnt = -1;
    h->sei_dpb_output_delay         =  0;
    h->sei_cpb_removal_delay        = -1;
    h->sei_buffering_period_present =  0;

    if (!buf_size)
        return 0;

    for(;;) {
        int src_length, dst_length, consumed, nalsize = 0;
        if (h->is_avc) {
            int i;
            if (h->nal_length_size >= buf_end - buf) break;
            nalsize = 0;
            for (i = 0; i < h->nal_length_size; i++)
                nalsize = (nalsize << 8) | *buf++;
            if (nalsize <= 0 || nalsize > buf_end - buf) {
                av_log(h->s.avctx, AV_LOG_ERROR, "AVC: nal size %d\n", nalsize);
                break;
            }
            src_length = nalsize;
        } else {
        buf = avpriv_mpv_find_start_code(buf, buf_end, &state);
        if(buf >= buf_end)
            break;
        --buf;
        src_length = buf_end - buf;
        }
        switch (state & 0x1f) {
        case NAL_SLICE:
        case NAL_IDR_SLICE:
            // Do not walk the whole buffer just to decode slice header
            if (src_length > 20)
                src_length = 20;
            break;
        }
        ptr= ff_h264_decode_nal(h, buf, &dst_length, &consumed, src_length);
        if (ptr==NULL || dst_length < 0)
            break;

        init_get_bits(&h->s.gb, ptr, 8*dst_length);
        switch(h->nal_unit_type) {
        case NAL_SPS:
            ff_h264_decode_seq_parameter_set(h);
            break;
        case NAL_PPS:
            ff_h264_decode_picture_parameter_set(h, h->s.gb.size_in_bits);
            break;
        case NAL_SEI:
            ff_h264_decode_sei(h);
            break;
        case NAL_IDR_SLICE:
            s->key_frame = 1;
            /* fall through */
        case NAL_SLICE:
            get_ue_golomb_long(&h->s.gb);  // skip first_mb_in_slice
            slice_type = get_ue_golomb_31(&h->s.gb);
            s->pict_type = golomb_to_pict_type[slice_type % 5];
            if (h->sei_recovery_frame_cnt >= 0) {
                /* key frame, since recovery_frame_cnt is set */
                s->key_frame = 1;
            }
            pps_id= get_ue_golomb(&h->s.gb);
            if(pps_id>=MAX_PPS_COUNT) {
                av_log(h->s.avctx, AV_LOG_ERROR, "pps_id out of range\n");
                return -1;
            }
            if(!h->pps_buffers[pps_id]) {
                av_log(h->s.avctx, AV_LOG_ERROR, "non-existing PPS referenced\n");
                return -1;
            }
            h->pps= *h->pps_buffers[pps_id];
            if(!h->sps_buffers[h->pps.sps_id]) {
                av_log(h->s.avctx, AV_LOG_ERROR, "non-existing SPS referenced\n");
                return -1;
            }
            h->sps = *h->sps_buffers[h->pps.sps_id];
            h->frame_num = get_bits(&h->s.gb, h->sps.log2_max_frame_num);

            avctx->profile = ff_h264_get_profile(&h->sps);
            avctx->level   = h->sps.level_idc;

            if(h->sps.frame_mbs_only_flag){
                h->s.picture_structure= PICT_FRAME;
            }else{
                if(get_bits1(&h->s.gb)) { //field_pic_flag
                    h->s.picture_structure= PICT_TOP_FIELD + get_bits1(&h->s.gb); //bottom_field_flag
                } else {
                    h->s.picture_structure= PICT_FRAME;
                }
            }

            if(h->sps.pic_struct_present_flag) {
                switch (h->sei_pic_struct) {
                    case SEI_PIC_STRUCT_TOP_FIELD:
                    case SEI_PIC_STRUCT_BOTTOM_FIELD:
                        s->repeat_pict = 0;
                        break;
                    case SEI_PIC_STRUCT_FRAME:
                    case SEI_PIC_STRUCT_TOP_BOTTOM:
                    case SEI_PIC_STRUCT_BOTTOM_TOP:
                        s->repeat_pict = 1;
                        break;
                    case SEI_PIC_STRUCT_TOP_BOTTOM_TOP:
                    case SEI_PIC_STRUCT_BOTTOM_TOP_BOTTOM:
                        s->repeat_pict = 2;
                        break;
                    case SEI_PIC_STRUCT_FRAME_DOUBLING:
                        s->repeat_pict = 3;
                        break;
                    case SEI_PIC_STRUCT_FRAME_TRIPLING:
                        s->repeat_pict = 5;
                        break;
                    default:
                        s->repeat_pict = h->s.picture_structure == PICT_FRAME ? 1 : 0;
                        break;
                }
            } else {
                s->repeat_pict = h->s.picture_structure == PICT_FRAME ? 1 : 0;
            }

            return 0; /* no need to evaluate the rest */
        }
        buf += h->is_avc ? nalsize : consumed;
    }
    if (q264)
        return 0;
    /* didn't find a picture! */
    av_log(h->s.avctx, AV_LOG_ERROR, "missing picture in access unit with size %d\n", buf_size);
    return -1;
}

static int h264_parse(AVCodecParserContext *s,
                      AVCodecContext *avctx,
                      const uint8_t **poutbuf, int *poutbuf_size,
                      const uint8_t *buf, int buf_size)
{
    H264Context *h = s->priv_data;
    ParseContext *pc = &h->s.parse_context;
    int next;

    if (!h->got_first) {
        h->got_first = 1;
        if (avctx->extradata_size) {
            h->s.avctx = avctx;
            // must be done like in decoder, otherwise opening the parser,
            // letting it create extradata and then closing and opening again
            // will cause has_b_frames to be always set.
            // Note that estimate_timings_from_pts does exactly this.
            if (!avctx->has_b_frames)
                h->s.low_delay = 1;
            ff_h264_decode_extradata(h, avctx->extradata, avctx->extradata_size);
        }
    }

    if(s->flags & PARSER_FLAG_COMPLETE_FRAMES){
        next= buf_size;
    }else{
        next= ff_h264_find_frame_end(h, buf, buf_size);

        if (ff_combine_frame(pc, next, &buf, &buf_size) < 0) {
            *poutbuf = NULL;
            *poutbuf_size = 0;
            return buf_size;
        }

        if(next<0 && next != END_NOT_FOUND){
            av_assert1(pc->last_index + next >= 0 );
            ff_h264_find_frame_end(h, &pc->buffer[pc->last_index + next], -next); //update state
        }
    }

    parse_nal_units(s, avctx, buf, buf_size);

    if (h->sei_cpb_removal_delay >= 0) {
        s->dts_sync_point    = h->sei_buffering_period_present;
        s->dts_ref_dts_delta = h->sei_cpb_removal_delay;
        s->pts_dts_delta     = h->sei_dpb_output_delay;
    } else {
        s->dts_sync_point    = INT_MIN;
        s->dts_ref_dts_delta = INT_MIN;
        s->pts_dts_delta     = INT_MIN;
    }

    if (s->flags & PARSER_FLAG_ONCE) {
        s->flags &= PARSER_FLAG_COMPLETE_FRAMES;
    }

    *poutbuf = buf;
    *poutbuf_size = buf_size;
    return next;
}

static int h264_split(AVCodecContext *avctx,
                      const uint8_t *buf, int buf_size)
{
    int i;
    uint32_t state = -1;
    int has_sps= 0;

    for(i=0; i<=buf_size; i++){
        if((state&0xFFFFFF1F) == 0x107)
            has_sps=1;
/*        if((state&0xFFFFFF1F) == 0x101 || (state&0xFFFFFF1F) == 0x102 || (state&0xFFFFFF1F) == 0x105){
        }*/
        if((state&0xFFFFFF00) == 0x100 && (state&0xFFFFFF1F) != 0x107 && (state&0xFFFFFF1F) != 0x108 && (state&0xFFFFFF1F) != 0x109){
            if(has_sps){
                while(i>4 && buf[i-5]==0) i--;
                return i-4;
            }
        }
        if (i<buf_size)
            state= (state<<8) | buf[i];
    }
    return 0;
}

static void close(AVCodecParserContext *s)
{
    H264Context *h = s->priv_data;
    ParseContext *pc = &h->s.parse_context;

    av_free(pc->buffer);
    ff_h264_free_context(h);
}

static int init(AVCodecParserContext *s)
{
    H264Context *h = s->priv_data;
    h->thread_context[0] = h;
    h->s.slice_context_count = 1;
    return 0;
}

AVCodecParser ff_h264_parser = {
    .codec_ids      = { AV_CODEC_ID_H264 },
    .priv_data_size = sizeof(H264Context),
    .parser_init    = init,
    .parser_parse   = h264_parse,
    .parser_close   = close,
    .split          = h264_split,
};<|MERGE_RESOLUTION|>--- conflicted
+++ resolved
@@ -37,12 +37,8 @@
     int i, j;
     uint32_t state;
     ParseContext *pc = &(h->s.parse_context);
-<<<<<<< HEAD
     int next_avc= h->is_avc ? 0 : buf_size;
 
-//printf("first %02X%02X%02X%02X\n", buf[0], buf[1],buf[2],buf[3]);
-=======
->>>>>>> 1218777f
 //    mb_addr= pc->mb_addr - 1;
     state= pc->state;
     if(state>13)
