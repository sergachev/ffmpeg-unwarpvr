/*
 * H.26L/H.264/AVC/JVT/14496-10/... parser
 * Copyright (c) 2003 Michael Niedermayer <michaelni@gmx.at>
 *
 * This file is part of FFmpeg.
 *
 * FFmpeg is free software; you can redistribute it and/or
 * modify it under the terms of the GNU Lesser General Public
 * License as published by the Free Software Foundation; either
 * version 2.1 of the License, or (at your option) any later version.
 *
 * FFmpeg is distributed in the hope that it will be useful,
 * but WITHOUT ANY WARRANTY; without even the implied warranty of
 * MERCHANTABILITY or FITNESS FOR A PARTICULAR PURPOSE.  See the GNU
 * Lesser General Public License for more details.
 *
 * You should have received a copy of the GNU Lesser General Public
 * License along with FFmpeg; if not, write to the Free Software
 * Foundation, Inc., 51 Franklin Street, Fifth Floor, Boston, MA 02110-1301 USA
 */

/**
 * @file
 * H.264 / AVC / MPEG4 part10 parser.
 * @author Michael Niedermayer <michaelni@gmx.at>
 */

#define UNCHECKED_BITSTREAM_READER 1

#include "libavutil/attributes.h"
#include "parser.h"
#include "h264data.h"
#include "golomb.h"
#include "internal.h"


static int h264_find_frame_end(H264Context *h, const uint8_t *buf,
                               int buf_size)
{
    int i, j;
    uint32_t state;
    ParseContext *pc = &h->parse_context;
    int next_avc= h->is_avc ? 0 : buf_size;

//    mb_addr= pc->mb_addr - 1;
    state = pc->state;
    if (state > 13)
        state = 7;

    if (h->is_avc && !h->nal_length_size)
        av_log(h->avctx, AV_LOG_ERROR, "AVC-parser: nal length size invalid\n");

    for (i = 0; i < buf_size; i++) {
        if (i >= next_avc) {
            int nalsize = 0;
            i = next_avc;
            for (j = 0; j < h->nal_length_size; j++)
                nalsize = (nalsize << 8) | buf[i++];
            if (nalsize <= 0 || nalsize > buf_size - i) {
                av_log(h->avctx, AV_LOG_ERROR, "AVC-parser: nal size %d remaining %d\n", nalsize, buf_size - i);
                return buf_size;
            }
            next_avc = i + nalsize;
            state    = 5;
        }

        if (state == 7) {
            i += h->h264dsp.h264_find_start_code_candidate(buf + i, next_avc - i);
            if (i < next_avc)
                state = 2;
        } else if (state <= 2) {
            if (buf[i] == 1)
                state ^= 5;            // 2->7, 1->4, 0->5
            else if (buf[i])
                state = 7;
            else
                state >>= 1;           // 2->1, 1->0, 0->0
        } else if (state <= 5) {
            int v = buf[i] & 0x1F;
            if (v == 6 || v == 7 || v == 8 || v == 9) {
                if (pc->frame_start_found) {
                    i++;
                    goto found;
                }
            } else if (v == 1 || v == 2 || v == 5) {
                state += 8;
                continue;
            }
            state = 7;
        } else {
            h->parse_history[h->parse_history_count++]= buf[i];
            if (h->parse_history_count>3) {
                unsigned int mb, last_mb= h->parse_last_mb;
                GetBitContext gb;

                init_get_bits(&gb, h->parse_history, 8*h->parse_history_count);
                h->parse_history_count=0;
                mb= get_ue_golomb_long(&gb);
                last_mb= h->parse_last_mb;
                h->parse_last_mb= mb;
                if (pc->frame_start_found) {
                    if (mb <= last_mb)
                        goto found;
                } else
                    pc->frame_start_found = 1;
                state = 7;
            }
        }
    }
    pc->state = state;
    if (h->is_avc)
        return next_avc;
    return END_NOT_FOUND;

found:
    pc->state             = 7;
    pc->frame_start_found = 0;
    if (h->is_avc)
        return next_avc;
    return i - (state & 5) - 3 * (state > 7);
}

static int scan_mmco_reset(AVCodecParserContext *s)
{
    H264Context *h = s->priv_data;

    h->slice_type_nos = s->pict_type & 3;

    if (h->pps.redundant_pic_cnt_present)
        get_ue_golomb(&h->gb); // redundant_pic_count

    if (ff_set_ref_count(h) < 0)
        return AVERROR_INVALIDDATA;

    if (h->slice_type_nos != AV_PICTURE_TYPE_I) {
        int list;
        for (list = 0; list < h->list_count; list++) {
            if (get_bits1(&h->gb)) {
                int index;
                for (index = 0; ; index++) {
                    unsigned int reordering_of_pic_nums_idc = get_ue_golomb_31(&h->gb);

                    if (reordering_of_pic_nums_idc < 3)
                        get_ue_golomb(&h->gb);
                    else if (reordering_of_pic_nums_idc > 3) {
                        av_log(h->avctx, AV_LOG_ERROR,
                               "illegal reordering_of_pic_nums_idc %d\n",
                               reordering_of_pic_nums_idc);
                        return AVERROR_INVALIDDATA;
                    } else
                        break;

                    if (index >= h->ref_count[list]) {
                        av_log(h->avctx, AV_LOG_ERROR, "reference count overflow\n");
                        return AVERROR_INVALIDDATA;
                    }
                }
            }
        }
    }

    if ((h->pps.weighted_pred && h->slice_type_nos == AV_PICTURE_TYPE_P) ||
        (h->pps.weighted_bipred_idc == 1 && h->slice_type_nos == AV_PICTURE_TYPE_B))
        ff_pred_weight_table(h);

    if (get_bits1(&h->gb)) { // adaptive_ref_pic_marking_mode_flag
        int i;
        for (i = 0; i < MAX_MMCO_COUNT; i++) {
            MMCOOpcode opcode = get_ue_golomb_31(&h->gb);
            if (opcode > (unsigned) MMCO_LONG) {
                av_log(h->avctx, AV_LOG_ERROR,
                       "illegal memory management control operation %d\n",
                       opcode);
                return AVERROR_INVALIDDATA;
            }
            if (opcode == MMCO_END)
               return 0;
            else if (opcode == MMCO_RESET)
                return 1;

            if (opcode == MMCO_SHORT2UNUSED || opcode == MMCO_SHORT2LONG)
                get_ue_golomb(&h->gb);
            if (opcode == MMCO_SHORT2LONG || opcode == MMCO_LONG2UNUSED ||
                opcode == MMCO_LONG || opcode == MMCO_SET_MAX_LONG)
                get_ue_golomb_31(&h->gb);
        }
    }

    return 0;
}

/**
 * Parse NAL units of found picture and decode some basic information.
 *
 * @param s parser context.
 * @param avctx codec context.
 * @param buf buffer with field/frame data.
 * @param buf_size size of the buffer.
 */
static inline int parse_nal_units(AVCodecParserContext *s,
                                  AVCodecContext *avctx,
                                  const uint8_t *buf, int buf_size)
{
    H264Context *h         = s->priv_data;
    const uint8_t *buf_end = buf + buf_size;
    unsigned int pps_id;
    unsigned int slice_type;
    int state = -1, got_reset = 0;
    const uint8_t *ptr;
    int q264 = buf_size >=4 && !memcmp("Q264", buf, 4);
    int field_poc[2];

    /* set some sane default values */
    s->pict_type         = AV_PICTURE_TYPE_I;
    s->key_frame         = 0;
    s->picture_structure = AV_PICTURE_STRUCTURE_UNKNOWN;

<<<<<<< HEAD
    h->avctx                        = avctx;
    h->sei_recovery_frame_cnt       = -1;
    h->sei_dpb_output_delay         = 0;
    h->sei_cpb_removal_delay        = -1;
    h->sei_buffering_period_present = 0;
    h->sei_fpa.frame_packing_arrangement_cancel_flag = -1;
=======
    h->avctx = avctx;
    ff_h264_reset_sei(h);
>>>>>>> 103d073d

    if (!buf_size)
        return 0;

    for (;;) {
        int src_length, dst_length, consumed, nalsize = 0;
        if (h->is_avc) {
            int i;
            if (h->nal_length_size >= buf_end - buf) break;
            nalsize = 0;
            for (i = 0; i < h->nal_length_size; i++)
                nalsize = (nalsize << 8) | *buf++;
            if (nalsize <= 0 || nalsize > buf_end - buf) {
                av_log(h->avctx, AV_LOG_ERROR, "AVC: nal size %d\n", nalsize);
                break;
            }
            src_length = nalsize;
        } else {
        buf = avpriv_find_start_code(buf, buf_end, &state);
        if (buf >= buf_end)
            break;
        --buf;
        src_length = buf_end - buf;
        }
        switch (state & 0x1f) {
        case NAL_SLICE:
        case NAL_IDR_SLICE:
            // Do not walk the whole buffer just to decode slice header
            if ((state & 0x1f) == NAL_IDR_SLICE || ((state >> 5) & 0x3) == 0) {
                /* IDR or disposable slice
                 * No need to decode many bytes because MMCOs shall not be present. */
                if (src_length > 60)
                    src_length = 60;
            } else {
                /* To decode up to MMCOs */
                if (src_length > 1000)
                    src_length = 1000;
            }
            break;
        }
        ptr = ff_h264_decode_nal(h, buf, &dst_length, &consumed, src_length);
        if (ptr == NULL || dst_length < 0)
            break;

        init_get_bits(&h->gb, ptr, 8 * dst_length);
        switch (h->nal_unit_type) {
        case NAL_SPS:
            ff_h264_decode_seq_parameter_set(h);
            break;
        case NAL_PPS:
            ff_h264_decode_picture_parameter_set(h, h->gb.size_in_bits);
            break;
        case NAL_SEI:
            ff_h264_decode_sei(h);
            break;
        case NAL_IDR_SLICE:
            s->key_frame = 1;

            h->prev_frame_num        = 0;
            h->prev_frame_num_offset = 0;
            h->prev_poc_msb          =
            h->prev_poc_lsb          = 0;
        /* fall through */
        case NAL_SLICE:
            get_ue_golomb_long(&h->gb);  // skip first_mb_in_slice
            slice_type   = get_ue_golomb_31(&h->gb);
            s->pict_type = golomb_to_pict_type[slice_type % 5];
            if (h->sei_recovery_frame_cnt >= 0) {
                /* key frame, since recovery_frame_cnt is set */
                s->key_frame = 1;
            }
            pps_id = get_ue_golomb(&h->gb);
            if (pps_id >= MAX_PPS_COUNT) {
                av_log(h->avctx, AV_LOG_ERROR,
                       "pps_id out of range\n");
                return -1;
            }
            if (!h->pps_buffers[pps_id]) {
                av_log(h->avctx, AV_LOG_ERROR,
                       "non-existing PPS referenced\n");
                return -1;
            }
            h->pps = *h->pps_buffers[pps_id];
            if (!h->sps_buffers[h->pps.sps_id]) {
                av_log(h->avctx, AV_LOG_ERROR,
                       "non-existing SPS referenced\n");
                return -1;
            }
            h->sps       = *h->sps_buffers[h->pps.sps_id];
            h->frame_num = get_bits(&h->gb, h->sps.log2_max_frame_num);

            avctx->profile = ff_h264_get_profile(&h->sps);
            avctx->level   = h->sps.level_idc;

            if (h->sps.frame_mbs_only_flag) {
                h->picture_structure = PICT_FRAME;
            } else {
                if (get_bits1(&h->gb)) { // field_pic_flag
                    h->picture_structure = PICT_TOP_FIELD + get_bits1(&h->gb); // bottom_field_flag
                } else {
                    h->picture_structure = PICT_FRAME;
                }
            }

            if (h->nal_unit_type == NAL_IDR_SLICE)
                get_ue_golomb(&h->gb); /* idr_pic_id */
            if (h->sps.poc_type == 0) {
                h->poc_lsb = get_bits(&h->gb, h->sps.log2_max_poc_lsb);

                if (h->pps.pic_order_present == 1 &&
                    h->picture_structure == PICT_FRAME)
                    h->delta_poc_bottom = get_se_golomb(&h->gb);
            }

            if (h->sps.poc_type == 1 &&
                !h->sps.delta_pic_order_always_zero_flag) {
                h->delta_poc[0] = get_se_golomb(&h->gb);

                if (h->pps.pic_order_present == 1 &&
                    h->picture_structure == PICT_FRAME)
                    h->delta_poc[1] = get_se_golomb(&h->gb);
            }

            /* Decode POC of this picture.
             * The prev_ values needed for decoding POC of the next picture are not set here. */
            field_poc[0] = field_poc[1] = INT_MAX;
            ff_init_poc(h, field_poc, &s->output_picture_number);

            /* Continue parsing to check if MMCO_RESET is present.
             * FIXME: MMCO_RESET could appear in non-first slice.
             *        Maybe, we should parse all undisposable non-IDR slice of this
             *        picture until encountering MMCO_RESET in a slice of it. */
            if (h->nal_ref_idc && h->nal_unit_type != NAL_IDR_SLICE) {
                got_reset = scan_mmco_reset(s);
                if (got_reset < 0)
                    return got_reset;
            }

            /* Set up the prev_ values for decoding POC of the next picture. */
            h->prev_frame_num        = got_reset ? 0 : h->frame_num;
            h->prev_frame_num_offset = got_reset ? 0 : h->frame_num_offset;
            if (h->nal_ref_idc != 0) {
                if (!got_reset) {
                    h->prev_poc_msb = h->poc_msb;
                    h->prev_poc_lsb = h->poc_lsb;
                } else {
                    h->prev_poc_msb = 0;
                    h->prev_poc_lsb =
                        h->picture_structure == PICT_BOTTOM_FIELD ? 0 : field_poc[0];
                }
            }

            if (h->sps.pic_struct_present_flag) {
                switch (h->sei_pic_struct) {
                case SEI_PIC_STRUCT_TOP_FIELD:
                case SEI_PIC_STRUCT_BOTTOM_FIELD:
                    s->repeat_pict = 0;
                    break;
                case SEI_PIC_STRUCT_FRAME:
                case SEI_PIC_STRUCT_TOP_BOTTOM:
                case SEI_PIC_STRUCT_BOTTOM_TOP:
                    s->repeat_pict = 1;
                    break;
                case SEI_PIC_STRUCT_TOP_BOTTOM_TOP:
                case SEI_PIC_STRUCT_BOTTOM_TOP_BOTTOM:
                    s->repeat_pict = 2;
                    break;
                case SEI_PIC_STRUCT_FRAME_DOUBLING:
                    s->repeat_pict = 3;
                    break;
                case SEI_PIC_STRUCT_FRAME_TRIPLING:
                    s->repeat_pict = 5;
                    break;
                default:
                    s->repeat_pict = h->picture_structure == PICT_FRAME ? 1 : 0;
                    break;
                }
            } else {
                s->repeat_pict = h->picture_structure == PICT_FRAME ? 1 : 0;
            }

            if (h->picture_structure == PICT_FRAME) {
                s->picture_structure = AV_PICTURE_STRUCTURE_FRAME;
                if (h->sps.pic_struct_present_flag) {
                    switch (h->sei_pic_struct) {
                    case SEI_PIC_STRUCT_TOP_BOTTOM:
                    case SEI_PIC_STRUCT_TOP_BOTTOM_TOP:
                        s->field_order = AV_FIELD_TT;
                        break;
                    case SEI_PIC_STRUCT_BOTTOM_TOP:
                    case SEI_PIC_STRUCT_BOTTOM_TOP_BOTTOM:
                        s->field_order = AV_FIELD_BB;
                        break;
                    default:
                        s->field_order = AV_FIELD_PROGRESSIVE;
                        break;
                    }
                } else {
                    if (field_poc[0] < field_poc[1])
                        s->field_order = AV_FIELD_TT;
                    else if (field_poc[0] > field_poc[1])
                        s->field_order = AV_FIELD_BB;
                    else
                        s->field_order = AV_FIELD_PROGRESSIVE;
                }
            } else {
                if (h->picture_structure == PICT_TOP_FIELD)
                    s->picture_structure = AV_PICTURE_STRUCTURE_TOP_FIELD;
                else
                    s->picture_structure = AV_PICTURE_STRUCTURE_BOTTOM_FIELD;
                s->field_order = AV_FIELD_UNKNOWN;
            }

            return 0; /* no need to evaluate the rest */
        }
        buf += h->is_avc ? nalsize : consumed;
    }
    if (q264)
        return 0;
    /* didn't find a picture! */
    av_log(h->avctx, AV_LOG_ERROR, "missing picture in access unit with size %d\n", buf_size);
    return -1;
}

static int h264_parse(AVCodecParserContext *s,
                      AVCodecContext *avctx,
                      const uint8_t **poutbuf, int *poutbuf_size,
                      const uint8_t *buf, int buf_size)
{
    H264Context *h   = s->priv_data;
    ParseContext *pc = &h->parse_context;
    int next;

    if (!h->got_first) {
        h->got_first = 1;
        if (avctx->extradata_size) {
            h->avctx = avctx;
            // must be done like in decoder, otherwise opening the parser,
            // letting it create extradata and then closing and opening again
            // will cause has_b_frames to be always set.
            // Note that estimate_timings_from_pts does exactly this.
            if (!avctx->has_b_frames)
                h->low_delay = 1;
            ff_h264_decode_extradata(h, avctx->extradata, avctx->extradata_size);
        }
    }

    if (s->flags & PARSER_FLAG_COMPLETE_FRAMES) {
        next = buf_size;
    } else {
        next = h264_find_frame_end(h, buf, buf_size);

        if (ff_combine_frame(pc, next, &buf, &buf_size) < 0) {
            *poutbuf      = NULL;
            *poutbuf_size = 0;
            return buf_size;
        }

        if (next < 0 && next != END_NOT_FOUND) {
            av_assert1(pc->last_index + next >= 0);
            h264_find_frame_end(h, &pc->buffer[pc->last_index + next], -next); // update state
        }
    }

    parse_nal_units(s, avctx, buf, buf_size);

    if (h->sei_cpb_removal_delay >= 0) {
        s->dts_sync_point    = h->sei_buffering_period_present;
        s->dts_ref_dts_delta = h->sei_cpb_removal_delay;
        s->pts_dts_delta     = h->sei_dpb_output_delay;
    } else {
        s->dts_sync_point    = INT_MIN;
        s->dts_ref_dts_delta = INT_MIN;
        s->pts_dts_delta     = INT_MIN;
    }

    if (s->flags & PARSER_FLAG_ONCE) {
        s->flags &= PARSER_FLAG_COMPLETE_FRAMES;
    }

    *poutbuf      = buf;
    *poutbuf_size = buf_size;
    return next;
}

static int h264_split(AVCodecContext *avctx,
                      const uint8_t *buf, int buf_size)
{
    int i;
    uint32_t state = -1;
    int has_sps    = 0;

    for (i = 0; i <= buf_size; i++) {
        if ((state & 0xFFFFFF1F) == 0x107)
            has_sps = 1;
        /*  if ((state&0xFFFFFF1F) == 0x101 ||
         *     (state&0xFFFFFF1F) == 0x102 ||
         *     (state&0xFFFFFF1F) == 0x105) {
         *  }
         */
        if ((state & 0xFFFFFF00) == 0x100 && (state & 0xFFFFFF1F) != 0x107 &&
            (state & 0xFFFFFF1F) != 0x108 && (state & 0xFFFFFF1F) != 0x109) {
            if (has_sps) {
                while (i > 4 && buf[i - 5] == 0)
                    i--;
                return i - 4;
            }
        }
        if (i < buf_size)
            state = (state << 8) | buf[i];
    }
    return 0;
}

static void close(AVCodecParserContext *s)
{
    H264Context *h   = s->priv_data;
    ParseContext *pc = &h->parse_context;

    av_free(pc->buffer);
    ff_h264_free_context(h);
}

static av_cold int init(AVCodecParserContext *s)
{
    H264Context *h = s->priv_data;
    h->thread_context[0]   = h;
    h->slice_context_count = 1;
    ff_h264dsp_init(&h->h264dsp, 8, 1);
    return 0;
}

AVCodecParser ff_h264_parser = {
    .codec_ids      = { AV_CODEC_ID_H264 },
    .priv_data_size = sizeof(H264Context),
    .parser_init    = init,
    .parser_parse   = h264_parse,
    .parser_close   = close,
    .split          = h264_split,
};<|MERGE_RESOLUTION|>--- conflicted
+++ resolved
@@ -215,17 +215,9 @@
     s->key_frame         = 0;
     s->picture_structure = AV_PICTURE_STRUCTURE_UNKNOWN;
 
-<<<<<<< HEAD
-    h->avctx                        = avctx;
-    h->sei_recovery_frame_cnt       = -1;
-    h->sei_dpb_output_delay         = 0;
-    h->sei_cpb_removal_delay        = -1;
-    h->sei_buffering_period_present = 0;
-    h->sei_fpa.frame_packing_arrangement_cancel_flag = -1;
-=======
     h->avctx = avctx;
     ff_h264_reset_sei(h);
->>>>>>> 103d073d
+    h->sei_fpa.frame_packing_arrangement_cancel_flag = -1;
 
     if (!buf_size)
         return 0;
