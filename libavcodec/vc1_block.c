--- conflicted
+++ resolved
@@ -1636,14 +1636,8 @@
                 s->current_picture.motion_val[1][s->block_index[i]][1] = 0;
             }
             s->current_picture.mb_type[mb_pos]                     = MB_TYPE_INTRA;
-<<<<<<< HEAD
             s->mb_intra = 1;
             v->is_intra[s->mb_x] = 0x3F;
-            for (i = 0; i < 6; i++)
-                v->mb_type[0][s->block_index[i]] = 1;
-=======
-            s->mb_intra = v->is_intra[s->mb_x] = 1;
->>>>>>> b6713859
             fieldtx = v->fieldtx_plane[mb_pos] = get_bits1(gb);
             mb_has_coeffs = get_bits1(gb);
             if (mb_has_coeffs)
@@ -2315,14 +2309,8 @@
             s->mv[1][i][1] = s->current_picture.motion_val[1][s->block_index[i]][1] = 0;
         }
         s->current_picture.mb_type[mb_pos] = MB_TYPE_INTRA;
-<<<<<<< HEAD
         s->mb_intra = 1;
         v->is_intra[s->mb_x] = 0x3F;
-        for (i = 0; i < 6; i++)
-            v->mb_type[0][s->block_index[i]] = 1;
-=======
-        s->mb_intra = v->is_intra[s->mb_x] = 1;
->>>>>>> b6713859
         fieldtx = v->fieldtx_plane[mb_pos] = get_bits1(gb);
         mb_has_coeffs = get_bits1(gb);
         if (mb_has_coeffs)
