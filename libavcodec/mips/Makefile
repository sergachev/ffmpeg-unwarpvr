MMI-OBJS += mips/dsputil_mmi.o                                          \
            mips/idct_mmi.o                                             \
<<<<<<< HEAD
            mips/mpegvideo_mmi.o

MIPSFPU-OBJS-$(CONFIG_AMRNB_DECODER)      += mips/acelp_filters_mips.o     \
                                             mips/celp_filters_mips.o      \
                                             mips/celp_math_mips.o         \
                                             mips/acelp_vectors_mips.o
MIPSFPU-OBJS-$(CONFIG_AMRWB_DECODER)      += mips/acelp_filters_mips.o     \
                                             mips/celp_filters_mips.o      \
                                             mips/amrwbdec_mips.o          \
                                             mips/celp_math_mips.o         \
                                             mips/acelp_vectors_mips.o
MIPSFPU-OBJS-$(CONFIG_MPEGAUDIODSP)       += mips/mpegaudiodsp_mips_float.o
MIPSDSPR1-OBJS-$(CONFIG_MPEGAUDIODSP)     += mips/mpegaudiodsp_mips_fixed.o
OBJS-$(CONFIG_FFT)                        += mips/fft_init_table.o
MIPSFPU-OBJS-$(CONFIG_FFT)                += mips/fft_mips.o
MIPSFPU-OBJS-$(HAVE_INLINE_ASM)           += mips/fmtconvert_mips.o
MIPSFPU-OBJS-$(HAVE_INLINE_ASM)           += mips/dsputil_mips.o
=======

MMI-OBJS-$(CONFIG_MPEGVIDEO)            += mips/mpegvideo_mmi.o
>>>>>>> cbcd497f
<|MERGE_RESOLUTION|>--- conflicted
+++ resolved
@@ -1,7 +1,7 @@
 MMI-OBJS += mips/dsputil_mmi.o                                          \
             mips/idct_mmi.o                                             \
-<<<<<<< HEAD
-            mips/mpegvideo_mmi.o
+
+MMI-OBJS-$(CONFIG_MPEGVIDEO)            += mips/mpegvideo_mmi.o
 
 MIPSFPU-OBJS-$(CONFIG_AMRNB_DECODER)      += mips/acelp_filters_mips.o     \
                                              mips/celp_filters_mips.o      \
@@ -17,8 +17,4 @@
 OBJS-$(CONFIG_FFT)                        += mips/fft_init_table.o
 MIPSFPU-OBJS-$(CONFIG_FFT)                += mips/fft_mips.o
 MIPSFPU-OBJS-$(HAVE_INLINE_ASM)           += mips/fmtconvert_mips.o
-MIPSFPU-OBJS-$(HAVE_INLINE_ASM)           += mips/dsputil_mips.o
-=======
-
-MMI-OBJS-$(CONFIG_MPEGVIDEO)            += mips/mpegvideo_mmi.o
->>>>>>> cbcd497f
+MIPSFPU-OBJS-$(HAVE_INLINE_ASM)           += mips/dsputil_mips.o