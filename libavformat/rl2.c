/*
 * RL2 Format Demuxer
 * Copyright (c) 2008 Sascha Sommer (saschasommer@freenet.de)
 *
 * This file is part of FFmpeg.
 *
 * FFmpeg is free software; you can redistribute it and/or
 * modify it under the terms of the GNU Lesser General Public
 * License as published by the Free Software Foundation; either
 * version 2.1 of the License, or (at your option) any later version.
 *
 * FFmpeg is distributed in the hope that it will be useful,
 * but WITHOUT ANY WARRANTY; without even the implied warranty of
 * MERCHANTABILITY or FITNESS FOR A PARTICULAR PURPOSE.  See the GNU
 * Lesser General Public License for more details.
 *
 * You should have received a copy of the GNU Lesser General Public
 * License along with FFmpeg; if not, write to the Free Software
 * Foundation, Inc., 51 Franklin Street, Fifth Floor, Boston, MA 02110-1301 USA
 */

/**
 * RL2 file demuxer
 * @file
 * @author Sascha Sommer (saschasommer@freenet.de)
 * For more information regarding the RL2 file format, visit:
 *   http://wiki.multimedia.cx/index.php?title=RL2
 *
 * extradata:
 * 2 byte le initial drawing offset within 320x200 viewport
 * 4 byte le number of used colors
 * 256 * 3 bytes rgb palette
 * optional background_frame
 */

#include "libavutil/intreadwrite.h"
#include "avformat.h"

#define EXTRADATA1_SIZE (6 + 256 * 3) ///< video base, clr, palette

#define FORM_TAG MKBETAG('F', 'O', 'R', 'M')
#define RLV2_TAG MKBETAG('R', 'L', 'V', '2')
#define RLV3_TAG MKBETAG('R', 'L', 'V', '3')

typedef struct Rl2DemuxContext {
    unsigned int index_pos[2];   ///< indexes in the sample tables
} Rl2DemuxContext;


/**
 * check if the file is in rl2 format
 * @param p probe buffer
 * @return 0 when the probe buffer does not contain rl2 data, > 0 otherwise
 */
static int rl2_probe(AVProbeData *p)
{

    if(AV_RB32(&p->buf[0]) != FORM_TAG)
        return 0;

    if(AV_RB32(&p->buf[8]) != RLV2_TAG &&
        AV_RB32(&p->buf[8]) != RLV3_TAG)
        return 0;

    return AVPROBE_SCORE_MAX;
}

/**
 * read rl2 header data and setup the avstreams
 * @param s demuxer context
 * @param ap format parameters
 * @return 0 on success, AVERROR otherwise
 */
static av_cold int rl2_read_header(AVFormatContext *s,
                            AVFormatParameters *ap)
{
    AVIOContext *pb = s->pb;
    AVStream *st;
    unsigned int frame_count;
    unsigned int audio_frame_counter = 0;
    unsigned int video_frame_counter = 0;
    unsigned int back_size;
<<<<<<< HEAD
    int data_size av_unused;
    unsigned short encoding_method av_unused;
=======
>>>>>>> f190f676
    unsigned short sound_rate;
    unsigned short rate;
    unsigned short channels;
    unsigned short def_sound_size;
    unsigned int signature;
    unsigned int pts_den = 11025; /* video only case */
    unsigned int pts_num = 1103;
    unsigned int* chunk_offset = NULL;
    int* chunk_size = NULL;
    int* audio_size = NULL;
    int i;
    int ret = 0;

    avio_skip(pb,4);          /* skip FORM tag */
    back_size = avio_rl32(pb); /**< get size of the background frame */
    signature = avio_rb32(pb);
    avio_skip(pb, 4);         /* data size */
    frame_count = avio_rl32(pb);

    /* disallow back_sizes and frame_counts that may lead to overflows later */
    if(back_size > INT_MAX/2  || frame_count > INT_MAX / sizeof(uint32_t))
        return AVERROR_INVALIDDATA;

    avio_skip(pb, 2);         /* encoding mentod */
    sound_rate = avio_rl16(pb);
    rate = avio_rl16(pb);
    channels = avio_rl16(pb);
    def_sound_size = avio_rl16(pb);

    /** setup video stream */
    st = av_new_stream(s, 0);
    if(!st)
         return AVERROR(ENOMEM);

    st->codec->codec_type = AVMEDIA_TYPE_VIDEO;
    st->codec->codec_id = CODEC_ID_RL2;
    st->codec->codec_tag = 0;  /* no fourcc */
    st->codec->width = 320;
    st->codec->height = 200;

    /** allocate and fill extradata */
    st->codec->extradata_size = EXTRADATA1_SIZE;

    if(signature == RLV3_TAG && back_size > 0)
        st->codec->extradata_size += back_size;

    st->codec->extradata = av_mallocz(st->codec->extradata_size +
                                          FF_INPUT_BUFFER_PADDING_SIZE);
    if(!st->codec->extradata)
        return AVERROR(ENOMEM);

    if(avio_read(pb,st->codec->extradata,st->codec->extradata_size) !=
                      st->codec->extradata_size)
        return AVERROR(EIO);

    /** setup audio stream if present */
    if(sound_rate){
        pts_num = def_sound_size;
        pts_den = rate;

        st = av_new_stream(s, 0);
        if (!st)
            return AVERROR(ENOMEM);
        st->codec->codec_type = AVMEDIA_TYPE_AUDIO;
        st->codec->codec_id = CODEC_ID_PCM_U8;
        st->codec->codec_tag = 1;
        st->codec->channels = channels;
        st->codec->bits_per_coded_sample = 8;
        st->codec->sample_rate = rate;
        st->codec->bit_rate = st->codec->channels * st->codec->sample_rate *
            st->codec->bits_per_coded_sample;
        st->codec->block_align = st->codec->channels *
            st->codec->bits_per_coded_sample / 8;
        av_set_pts_info(st,32,1,rate);
    }

    av_set_pts_info(s->streams[0], 32, pts_num, pts_den);

    chunk_size =   av_malloc(frame_count * sizeof(uint32_t));
    audio_size =   av_malloc(frame_count * sizeof(uint32_t));
    chunk_offset = av_malloc(frame_count * sizeof(uint32_t));

    if(!chunk_size || !audio_size || !chunk_offset){
        av_free(chunk_size);
        av_free(audio_size);
        av_free(chunk_offset);
        return AVERROR(ENOMEM);
    }

    /** read offset and size tables */
    for(i=0; i < frame_count;i++)
        chunk_size[i] = avio_rl32(pb);
    for(i=0; i < frame_count;i++)
        chunk_offset[i] = avio_rl32(pb);
    for(i=0; i < frame_count;i++)
        audio_size[i] = avio_rl32(pb) & 0xFFFF;

    /** build the sample index */
    for(i=0;i<frame_count;i++){
        if(chunk_size[i] < 0 || audio_size[i] > chunk_size[i]){
            ret = AVERROR_INVALIDDATA;
            break;
        }

        if(sound_rate && audio_size[i]){
            av_add_index_entry(s->streams[1], chunk_offset[i],
                audio_frame_counter,audio_size[i], 0, AVINDEX_KEYFRAME);
            audio_frame_counter += audio_size[i] / channels;
        }
        av_add_index_entry(s->streams[0], chunk_offset[i] + audio_size[i],
            video_frame_counter,chunk_size[i]-audio_size[i],0,AVINDEX_KEYFRAME);
        ++video_frame_counter;
    }


    av_free(chunk_size);
    av_free(audio_size);
    av_free(chunk_offset);

    return ret;
}

/**
 * read a single audio or video packet
 * @param s demuxer context
 * @param pkt the packet to be filled
 * @return 0 on success, AVERROR otherwise
 */
static int rl2_read_packet(AVFormatContext *s,
                            AVPacket *pkt)
{
    Rl2DemuxContext *rl2 = s->priv_data;
    AVIOContext *pb = s->pb;
    AVIndexEntry *sample = NULL;
    int i;
    int ret = 0;
    int stream_id = -1;
    int64_t pos = INT64_MAX;

    /** check if there is a valid video or audio entry that can be used */
    for(i=0; i<s->nb_streams; i++){
        if(rl2->index_pos[i] < s->streams[i]->nb_index_entries
              && s->streams[i]->index_entries[ rl2->index_pos[i] ].pos < pos){
            sample = &s->streams[i]->index_entries[ rl2->index_pos[i] ];
            pos= sample->pos;
            stream_id= i;
        }
    }

    if(stream_id == -1)
        return AVERROR(EIO);

    ++rl2->index_pos[stream_id];

    /** position the stream (will probably be there anyway) */
    avio_seek(pb, sample->pos, SEEK_SET);

    /** fill the packet */
    ret = av_get_packet(pb, pkt, sample->size);
    if(ret != sample->size){
        av_free_packet(pkt);
        return AVERROR(EIO);
    }

    pkt->stream_index = stream_id;
    pkt->pts = sample->timestamp;

    return ret;
}

/**
 * seek to a new timestamp
 * @param s demuxer context
 * @param stream_index index of the stream that should be seeked
 * @param timestamp wanted timestamp
 * @param flags direction and seeking mode
 * @return 0 on success, -1 otherwise
 */
static int rl2_read_seek(AVFormatContext *s, int stream_index, int64_t timestamp, int flags)
{
    AVStream *st = s->streams[stream_index];
    Rl2DemuxContext *rl2 = s->priv_data;
    int i;
    int index = av_index_search_timestamp(st, timestamp, flags);
    if(index < 0)
        return -1;

    rl2->index_pos[stream_index] = index;
    timestamp = st->index_entries[index].timestamp;

    for(i=0; i < s->nb_streams; i++){
        AVStream *st2 = s->streams[i];
        index = av_index_search_timestamp(st2,
                    av_rescale_q(timestamp, st->time_base, st2->time_base),
                    flags | AVSEEK_FLAG_BACKWARD);

        if(index < 0)
            index = 0;

        rl2->index_pos[i] = index;
    }

    return 0;
}

AVInputFormat ff_rl2_demuxer = {
    "rl2",
    NULL_IF_CONFIG_SMALL("RL2 format"),
    sizeof(Rl2DemuxContext),
    rl2_probe,
    rl2_read_header,
    rl2_read_packet,
    NULL,
    rl2_read_seek,
};
<|MERGE_RESOLUTION|>--- conflicted
+++ resolved
@@ -80,11 +80,6 @@
     unsigned int audio_frame_counter = 0;
     unsigned int video_frame_counter = 0;
     unsigned int back_size;
-<<<<<<< HEAD
-    int data_size av_unused;
-    unsigned short encoding_method av_unused;
-=======
->>>>>>> f190f676
     unsigned short sound_rate;
     unsigned short rate;
     unsigned short channels;
