/*
 * Format register and lookup
 * Copyright (c) 2000, 2001, 2002 Fabrice Bellard
 *
 * This file is part of FFmpeg.
 *
 * FFmpeg is free software; you can redistribute it and/or
 * modify it under the terms of the GNU Lesser General Public
 * License as published by the Free Software Foundation; either
 * version 2.1 of the License, or (at your option) any later version.
 *
 * FFmpeg is distributed in the hope that it will be useful,
 * but WITHOUT ANY WARRANTY; without even the implied warranty of
 * MERCHANTABILITY or FITNESS FOR A PARTICULAR PURPOSE.  See the GNU
 * Lesser General Public License for more details.
 *
 * You should have received a copy of the GNU Lesser General Public
 * License along with FFmpeg; if not, write to the Free Software
 * Foundation, Inc., 51 Franklin Street, Fifth Floor, Boston, MA 02110-1301 USA
 */

#include "libavutil/avstring.h"
#include "libavutil/opt.h"

#include "avio_internal.h"
#include "avformat.h"
#include "id3v2.h"
#include "internal.h"
#include "libavutil/atomic.h"
#include "libavutil/bprint.h"
#include "libavutil/opt.h"

/**
 * @file
 * Format register and lookup
 */
/** head of registered input format linked list */
static AVInputFormat *first_iformat = NULL;
/** head of registered output format linked list */
static AVOutputFormat *first_oformat = NULL;

static AVInputFormat **last_iformat = &first_iformat;
static AVOutputFormat **last_oformat = &first_oformat;

AVInputFormat *av_iformat_next(const AVInputFormat *f)
{
    if (f)
        return f->next;
    else
        return first_iformat;
}

AVOutputFormat *av_oformat_next(const AVOutputFormat *f)
{
    if (f)
        return f->next;
    else
        return first_oformat;
}

void av_register_input_format(AVInputFormat *format)
{
    AVInputFormat **p = last_iformat;

    format->next = NULL;
    while(*p || avpriv_atomic_ptr_cas((void * volatile *)p, NULL, format))
        p = &(*p)->next;
    last_iformat = &format->next;
}

void av_register_output_format(AVOutputFormat *format)
{
    AVOutputFormat **p = last_oformat;

    format->next = NULL;
    while(*p || avpriv_atomic_ptr_cas((void * volatile *)p, NULL, format))
        p = &(*p)->next;
    last_oformat = &format->next;
}

int av_match_ext(const char *filename, const char *extensions)
{
    const char *ext, *p;
    char ext1[32], *q;

    if (!filename)
        return 0;

    ext = strrchr(filename, '.');
    if (ext) {
        ext++;
        p = extensions;
        for (;;) {
            q = ext1;
            while (*p != '\0' && *p != ','  && q - ext1 < sizeof(ext1) - 1)
                *q++ = *p++;
            *q = '\0';
            if (!av_strcasecmp(ext1, ext))
                return 1;
            if (*p == '\0')
                break;
            p++;
        }
    }
    return 0;
}

AVOutputFormat *av_guess_format(const char *short_name, const char *filename,
                                const char *mime_type)
{
    AVOutputFormat *fmt = NULL, *fmt_found;
    int score_max, score;

    /* specific test for image sequences */
#if CONFIG_IMAGE2_MUXER
    if (!short_name && filename &&
        av_filename_number_test(filename) &&
        ff_guess_image2_codec(filename) != AV_CODEC_ID_NONE) {
        return av_guess_format("image2", NULL, NULL);
    }
#endif
    /* Find the proper file type. */
    fmt_found = NULL;
    score_max = 0;
    while ((fmt = av_oformat_next(fmt))) {
        score = 0;
        if (fmt->name && short_name && av_match_name(short_name, fmt->name))
            score += 100;
        if (fmt->mime_type && mime_type && !strcmp(fmt->mime_type, mime_type))
            score += 10;
        if (filename && fmt->extensions &&
            av_match_ext(filename, fmt->extensions)) {
            score += 5;
        }
        if (score > score_max) {
            score_max = score;
            fmt_found = fmt;
        }
    }
    return fmt_found;
}

enum AVCodecID av_guess_codec(AVOutputFormat *fmt, const char *short_name,
                              const char *filename, const char *mime_type,
                              enum AVMediaType type)
{
    if (!strcmp(fmt->name, "segment") || !strcmp(fmt->name, "ssegment")) {
        fmt = av_guess_format(NULL, filename, NULL);
    }

    if (type == AVMEDIA_TYPE_VIDEO) {
        enum AVCodecID codec_id = AV_CODEC_ID_NONE;

#if CONFIG_IMAGE2_MUXER
        if (!strcmp(fmt->name, "image2") || !strcmp(fmt->name, "image2pipe")) {
            codec_id = ff_guess_image2_codec(filename);
        }
#endif
        if (codec_id == AV_CODEC_ID_NONE)
            codec_id = fmt->video_codec;
        return codec_id;
    } else if (type == AVMEDIA_TYPE_AUDIO)
        return fmt->audio_codec;
    else if (type == AVMEDIA_TYPE_SUBTITLE)
        return fmt->subtitle_codec;
    else
        return AV_CODEC_ID_NONE;
}

AVInputFormat *av_find_input_format(const char *short_name)
{
    AVInputFormat *fmt = NULL;
    while ((fmt = av_iformat_next(fmt)))
        if (av_match_name(short_name, fmt->name))
            return fmt;
    return NULL;
}

AVInputFormat *av_probe_input_format3(AVProbeData *pd, int is_opened,
                                      int *score_ret)
{
    AVProbeData lpd = *pd;
    AVInputFormat *fmt1 = NULL, *fmt;
    int score, nodat = 0, score_max = 0;
    const static uint8_t zerobuffer[AVPROBE_PADDING_SIZE];

    if (!lpd.buf)
        lpd.buf = zerobuffer;

    if (lpd.buf_size > 10 && ff_id3v2_match(lpd.buf, ID3v2_DEFAULT_MAGIC)) {
        int id3len = ff_id3v2_tag_len(lpd.buf);
        if (lpd.buf_size > id3len + 16) {
            lpd.buf      += id3len;
            lpd.buf_size -= id3len;
        } else if (id3len >= PROBE_BUF_MAX) {
            nodat = 2;
        } else
            nodat = 1;
    }

    fmt = NULL;
    while ((fmt1 = av_iformat_next(fmt1))) {
        if (!is_opened == !(fmt1->flags & AVFMT_NOFILE))
            continue;
        score = 0;
        if (fmt1->read_probe) {
            score = fmt1->read_probe(&lpd);
            if (fmt1->extensions && av_match_ext(lpd.filename, fmt1->extensions)) {
                if      (nodat == 0) score = FFMAX(score, 1);
                else if (nodat == 1) score = FFMAX(score, AVPROBE_SCORE_EXTENSION / 2 - 1);
                else                 score = FFMAX(score, AVPROBE_SCORE_EXTENSION);
            }
        } else if (fmt1->extensions) {
            if (av_match_ext(lpd.filename, fmt1->extensions))
                score = AVPROBE_SCORE_EXTENSION;
        }
<<<<<<< HEAD
        if (score > score_max) {
            score_max = score;
            fmt       = fmt1;
        } else if (score == score_max)
=======
#ifdef FF_API_PROBE_MIME
        if (av_match_name(lpd.mime_type, fmt1->mime_type))
            score = FFMAX(score, AVPROBE_SCORE_EXTENSION);
#endif
        if (score > *score_max) {
            *score_max = score;
            fmt        = fmt1;
        } else if (score == *score_max)
>>>>>>> 3a19405d
            fmt = NULL;
    }
    if (nodat == 1)
        score_max = FFMIN(AVPROBE_SCORE_EXTENSION / 2 - 1, score_max);
    *score_ret = score_max;

    return fmt;
}

AVInputFormat *av_probe_input_format2(AVProbeData *pd, int is_opened, int *score_max)
{
    int score_ret;
    AVInputFormat *fmt = av_probe_input_format3(pd, is_opened, &score_ret);
    if (score_ret > *score_max) {
        *score_max = score_ret;
        return fmt;
    } else
        return NULL;
}

AVInputFormat *av_probe_input_format(AVProbeData *pd, int is_opened)
{
    int score = 0;
    return av_probe_input_format2(pd, is_opened, &score);
}

int av_probe_input_buffer2(AVIOContext *pb, AVInputFormat **fmt,
                          const char *filename, void *logctx,
                          unsigned int offset, unsigned int max_probe_size)
{
    AVProbeData pd = { filename ? filename : "" };
    uint8_t *buf = NULL;
    uint8_t *mime_type;
    int ret = 0, probe_size, buf_offset = 0;
    int score = 0;

    if (!max_probe_size)
        max_probe_size = PROBE_BUF_MAX;
    else if (max_probe_size < PROBE_BUF_MIN) {
        av_log(logctx, AV_LOG_ERROR,
               "Specified probe size value %u cannot be < %u\n", max_probe_size, PROBE_BUF_MIN);
        return AVERROR(EINVAL);
    }

    if (offset >= max_probe_size)
        return AVERROR(EINVAL);
<<<<<<< HEAD

    if (!*fmt && pb->av_class && av_opt_get(pb, "mime_type", AV_OPT_SEARCH_CHILDREN, &mime_type) >= 0 && mime_type) {
        if (!av_strcasecmp(mime_type, "audio/aacp")) {
            *fmt = av_find_input_format("aac");
        }
        av_freep(&mime_type);
    }

=======
    avio_skip(pb, offset);
    max_probe_size -= offset;
#ifdef FF_API_PROBE_MIME
    if (pb->av_class)
        av_opt_get(pb, "mime_type", AV_OPT_SEARCH_CHILDREN, &pd.mime_type);
#endif
>>>>>>> 3a19405d
    for (probe_size = PROBE_BUF_MIN; probe_size <= max_probe_size && !*fmt;
         probe_size = FFMIN(probe_size << 1,
                            FFMAX(max_probe_size, probe_size + 1))) {
        score = probe_size < max_probe_size ? AVPROBE_SCORE_RETRY : 0;

        /* Read probe data. */
        if ((ret = av_reallocp(&buf, probe_size + AVPROBE_PADDING_SIZE)) < 0)
<<<<<<< HEAD
            return ret;
        if ((ret = avio_read(pb, buf + buf_offset,
                             probe_size - buf_offset)) < 0) {
=======
            goto fail;
        if ((ret = avio_read(pb, buf + pd.buf_size,
                             probe_size - pd.buf_size)) < 0) {
>>>>>>> 3a19405d
            /* Fail if error was not end of file, otherwise, lower score. */
            if (ret != AVERROR_EOF)
                goto fail;

            score = 0;
            ret   = 0;          /* error was end of file, nothing read */
        }
        buf_offset += ret;
        if (buf_offset < offset)
            continue;
        pd.buf_size = buf_offset - offset;
        pd.buf = &buf[offset];

        memset(pd.buf + pd.buf_size, 0, AVPROBE_PADDING_SIZE);

        /* Guess file format. */
        *fmt = av_probe_input_format2(&pd, 1, &score);
        if (*fmt) {
            /* This can only be true in the last iteration. */
            if (score <= AVPROBE_SCORE_RETRY) {
                av_log(logctx, AV_LOG_WARNING,
                       "Format %s detected only with low score of %d, "
                       "misdetection possible!\n", (*fmt)->name, score);
            } else
                av_log(logctx, AV_LOG_DEBUG,
                       "Format %s probed with size=%d and score=%d\n",
                       (*fmt)->name, probe_size, score);
#if 0
            FILE *f = fopen("probestat.tmp", "ab");
            fprintf(f, "probe_size:%d format:%s score:%d filename:%s\n", probe_size, (*fmt)->name, score, filename);
            fclose(f);
#endif
        }
    }

    if (!*fmt)
        ret = AVERROR_INVALIDDATA;

fail:
    /* Rewind. Reuse probe buffer to avoid seeking. */
<<<<<<< HEAD
    ret = ffio_rewind_with_probe_data(pb, &buf, buf_offset);

    return ret < 0 ? ret : score;
}

int av_probe_input_buffer(AVIOContext *pb, AVInputFormat **fmt,
                          const char *filename, void *logctx,
                          unsigned int offset, unsigned int max_probe_size)
{
    int ret = av_probe_input_buffer2(pb, fmt, filename, logctx, offset, max_probe_size);
    return ret < 0 ? ret : 0;
=======
    if (ret < 0 ||
        (ret = ffio_rewind_with_probe_data(pb, buf, pd.buf_size)) < 0) {
        av_free(buf);
    }
#ifdef FF_API_PROBE_MIME
    av_free(pd.mime_type);
#endif
    return ret;
>>>>>>> 3a19405d
}<|MERGE_RESOLUTION|>--- conflicted
+++ resolved
@@ -214,21 +214,14 @@
             if (av_match_ext(lpd.filename, fmt1->extensions))
                 score = AVPROBE_SCORE_EXTENSION;
         }
-<<<<<<< HEAD
+#ifdef FF_API_PROBE_MIME
+        if (av_match_name(lpd.mime_type, fmt1->mime_type))
+            score = FFMAX(score, AVPROBE_SCORE_EXTENSION);
+#endif
         if (score > score_max) {
             score_max = score;
             fmt       = fmt1;
         } else if (score == score_max)
-=======
-#ifdef FF_API_PROBE_MIME
-        if (av_match_name(lpd.mime_type, fmt1->mime_type))
-            score = FFMAX(score, AVPROBE_SCORE_EXTENSION);
-#endif
-        if (score > *score_max) {
-            *score_max = score;
-            fmt        = fmt1;
-        } else if (score == *score_max)
->>>>>>> 3a19405d
             fmt = NULL;
     }
     if (nodat == 1)
@@ -275,23 +268,21 @@
 
     if (offset >= max_probe_size)
         return AVERROR(EINVAL);
-<<<<<<< HEAD
-
+
+#ifdef FF_API_PROBE_MIME
+    if (pb->av_class)
+        av_opt_get(pb, "mime_type", AV_OPT_SEARCH_CHILDREN, &pd.mime_type);
+#endif
+
+#if !FF_API_PROBE_MIME
     if (!*fmt && pb->av_class && av_opt_get(pb, "mime_type", AV_OPT_SEARCH_CHILDREN, &mime_type) >= 0 && mime_type) {
         if (!av_strcasecmp(mime_type, "audio/aacp")) {
             *fmt = av_find_input_format("aac");
         }
         av_freep(&mime_type);
     }
-
-=======
-    avio_skip(pb, offset);
-    max_probe_size -= offset;
-#ifdef FF_API_PROBE_MIME
-    if (pb->av_class)
-        av_opt_get(pb, "mime_type", AV_OPT_SEARCH_CHILDREN, &pd.mime_type);
-#endif
->>>>>>> 3a19405d
+#endif
+
     for (probe_size = PROBE_BUF_MIN; probe_size <= max_probe_size && !*fmt;
          probe_size = FFMIN(probe_size << 1,
                             FFMAX(max_probe_size, probe_size + 1))) {
@@ -299,15 +290,9 @@
 
         /* Read probe data. */
         if ((ret = av_reallocp(&buf, probe_size + AVPROBE_PADDING_SIZE)) < 0)
-<<<<<<< HEAD
-            return ret;
+            goto fail;
         if ((ret = avio_read(pb, buf + buf_offset,
                              probe_size - buf_offset)) < 0) {
-=======
-            goto fail;
-        if ((ret = avio_read(pb, buf + pd.buf_size,
-                             probe_size - pd.buf_size)) < 0) {
->>>>>>> 3a19405d
             /* Fail if error was not end of file, otherwise, lower score. */
             if (ret != AVERROR_EOF)
                 goto fail;
@@ -348,9 +333,12 @@
 
 fail:
     /* Rewind. Reuse probe buffer to avoid seeking. */
-<<<<<<< HEAD
-    ret = ffio_rewind_with_probe_data(pb, &buf, buf_offset);
-
+    if (ret >= 0)
+        ret = ffio_rewind_with_probe_data(pb, &buf, buf_offset);
+
+#ifdef FF_API_PROBE_MIME
+    av_free(pd.mime_type);
+#endif
     return ret < 0 ? ret : score;
 }
 
@@ -360,14 +348,4 @@
 {
     int ret = av_probe_input_buffer2(pb, fmt, filename, logctx, offset, max_probe_size);
     return ret < 0 ? ret : 0;
-=======
-    if (ret < 0 ||
-        (ret = ffio_rewind_with_probe_data(pb, buf, pd.buf_size)) < 0) {
-        av_free(buf);
-    }
-#ifdef FF_API_PROBE_MIME
-    av_free(pd.mime_type);
-#endif
-    return ret;
->>>>>>> 3a19405d
 }