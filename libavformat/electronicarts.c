--- conflicted
+++ resolved
@@ -107,26 +107,16 @@
     ea->sample_rate  = -1;
     ea->num_channels = 1;
 
-<<<<<<< HEAD
-    while (!url_feof(pb) && inHeader) {
-        int inSubheader;
-=======
-    while (!pb->eof_reached && in_header) {
+    while (!url_feof(pb) && in_header) {
         int in_subheader;
->>>>>>> 4908c8ef
         uint8_t byte;
         byte = avio_r8(pb);
 
         switch (byte) {
         case 0xFD:
             av_log(s, AV_LOG_DEBUG, "entered audio subheader\n");
-<<<<<<< HEAD
-            inSubheader = 1;
-            while (!url_feof(pb) && inSubheader) {
-=======
             in_subheader = 1;
-            while (!pb->eof_reached && in_subheader) {
->>>>>>> 4908c8ef
+            while (!url_feof(pb) && in_subheader) {
                 uint8_t subbyte;
                 subbyte = avio_r8(pb);
 
