/*
 * Matroska muxer
 * Copyright (c) 2007 David Conrad
 *
 * This file is part of FFmpeg.
 *
 * FFmpeg is free software; you can redistribute it and/or
 * modify it under the terms of the GNU Lesser General Public
 * License as published by the Free Software Foundation; either
 * version 2.1 of the License, or (at your option) any later version.
 *
 * FFmpeg is distributed in the hope that it will be useful,
 * but WITHOUT ANY WARRANTY; without even the implied warranty of
 * MERCHANTABILITY or FITNESS FOR A PARTICULAR PURPOSE.  See the GNU
 * Lesser General Public License for more details.
 *
 * You should have received a copy of the GNU Lesser General Public
 * License along with FFmpeg; if not, write to the Free Software
 * Foundation, Inc., 51 Franklin Street, Fifth Floor, Boston, MA 02110-1301 USA
 */

#include "avformat.h"
#include "riff.h"
#include "isom.h"
#include "matroska.h"
#include "avc.h"
#include "flacenc.h"
#include "avlanguage.h"
#include "libavutil/samplefmt.h"
#include "libavutil/intreadwrite.h"
#include "libavutil/random_seed.h"
#include "libavutil/lfg.h"
#include "libavcodec/xiph.h"
#include "libavcodec/mpeg4audio.h"
#include <strings.h>

typedef struct ebml_master {
    int64_t         pos;                ///< absolute offset in the file where the master's elements start
    int             sizebytes;          ///< how many bytes were reserved for the size
} ebml_master;

typedef struct mkv_seekhead_entry {
    unsigned int    elementid;
    uint64_t        segmentpos;
} mkv_seekhead_entry;

typedef struct mkv_seekhead {
    int64_t                 filepos;
    int64_t                 segment_offset;     ///< the file offset to the beginning of the segment
    int                     reserved_size;      ///< -1 if appending to file
    int                     max_entries;
    mkv_seekhead_entry      *entries;
    int                     num_entries;
} mkv_seekhead;

typedef struct {
    uint64_t        pts;
    int             tracknum;
    int64_t         cluster_pos;        ///< file offset of the cluster containing the block
} mkv_cuepoint;

typedef struct {
    int64_t         segment_offset;
    mkv_cuepoint    *entries;
    int             num_entries;
} mkv_cues;

typedef struct {
    int             write_dts;
} mkv_track;

#define MODE_MATROSKAv2 0x01
#define MODE_WEBM       0x02

typedef struct MatroskaMuxContext {
    int             mode;
    AVIOContext   *dyn_bc;
    ebml_master     segment;
    int64_t         segment_offset;
    ebml_master     cluster;
    int64_t         cluster_pos;        ///< file offset of the current cluster
    int64_t         cluster_pts;
    int64_t         duration_offset;
    int64_t         duration;
    mkv_seekhead    *main_seekhead;
    mkv_cues        *cues;
    mkv_track       *tracks;

    unsigned int    audio_buffer_size;
    AVPacket        cur_audio_pkt;
} MatroskaMuxContext;


/** 2 bytes * 3 for EBML IDs, 3 1-byte EBML lengths, 8 bytes for 64 bit
 * offset, 4 bytes for target EBML ID */
#define MAX_SEEKENTRY_SIZE 21

/** per-cuepoint-track - 3 1-byte EBML IDs, 3 1-byte EBML sizes, 2
 * 8-byte uint max */
#define MAX_CUETRACKPOS_SIZE 22

/** per-cuepoint - 2 1-byte EBML IDs, 2 1-byte EBML sizes, 8-byte uint max */
#define MAX_CUEPOINT_SIZE(num_tracks) 12 + MAX_CUETRACKPOS_SIZE*num_tracks


static int ebml_id_size(unsigned int id)
{
    return (av_log2(id+1)-1)/7+1;
}

static void put_ebml_id(AVIOContext *pb, unsigned int id)
{
    int i = ebml_id_size(id);
    while (i--)
        avio_w8(pb, id >> (i*8));
}

/**
 * Write an EBML size meaning "unknown size".
 *
 * @param bytes The number of bytes the size should occupy (maximum: 8).
 */
static void put_ebml_size_unknown(AVIOContext *pb, int bytes)
{
    assert(bytes <= 8);
    avio_w8(pb, 0x1ff >> bytes);
    while (--bytes)
        avio_w8(pb, 0xff);
}

/**
 * Calculate how many bytes are needed to represent a given number in EBML.
 */
static int ebml_num_size(uint64_t num)
{
    int bytes = 1;
    while ((num+1) >> bytes*7) bytes++;
    return bytes;
}

/**
 * Write a number in EBML variable length format.
 *
 * @param bytes The number of bytes that need to be used to write the number.
 *              If zero, any number of bytes can be used.
 */
static void put_ebml_num(AVIOContext *pb, uint64_t num, int bytes)
{
    int i, needed_bytes = ebml_num_size(num);

    // sizes larger than this are currently undefined in EBML
    assert(num < (1ULL<<56)-1);

    if (bytes == 0)
        // don't care how many bytes are used, so use the min
        bytes = needed_bytes;
    // the bytes needed to write the given size would exceed the bytes
    // that we need to use, so write unknown size. This shouldn't happen.
    assert(bytes >= needed_bytes);

    num |= 1ULL << bytes*7;
    for (i = bytes - 1; i >= 0; i--)
        avio_w8(pb, num >> i*8);
}

static void put_ebml_uint(AVIOContext *pb, unsigned int elementid, uint64_t val)
{
    int i, bytes = 1;
    uint64_t tmp = val;
    while (tmp>>=8) bytes++;

    put_ebml_id(pb, elementid);
    put_ebml_num(pb, bytes, 0);
    for (i = bytes - 1; i >= 0; i--)
        avio_w8(pb, val >> i*8);
}

static void put_ebml_float(AVIOContext *pb, unsigned int elementid, double val)
{
    put_ebml_id(pb, elementid);
    put_ebml_num(pb, 8, 0);
    avio_wb64(pb, av_dbl2int(val));
}

static void put_ebml_binary(AVIOContext *pb, unsigned int elementid,
                            const void *buf, int size)
{
    put_ebml_id(pb, elementid);
    put_ebml_num(pb, size, 0);
    avio_write(pb, buf, size);
}

static void put_ebml_string(AVIOContext *pb, unsigned int elementid, const char *str)
{
    put_ebml_binary(pb, elementid, str, strlen(str));
}

/**
 * Write a void element of a given size. Useful for reserving space in
 * the file to be written to later.
 *
 * @param size The number of bytes to reserve, which must be at least 2.
 */
static void put_ebml_void(AVIOContext *pb, uint64_t size)
{
    int64_t currentpos = avio_tell(pb);

    assert(size >= 2);

    put_ebml_id(pb, EBML_ID_VOID);
    // we need to subtract the length needed to store the size from the
    // size we need to reserve so 2 cases, we use 8 bytes to store the
    // size if possible, 1 byte otherwise
    if (size < 10)
        put_ebml_num(pb, size-1, 0);
    else
        put_ebml_num(pb, size-9, 8);
    while(avio_tell(pb) < currentpos + size)
        avio_w8(pb, 0);
}

static ebml_master start_ebml_master(AVIOContext *pb, unsigned int elementid, uint64_t expectedsize)
{
    int bytes = expectedsize ? ebml_num_size(expectedsize) : 8;
    put_ebml_id(pb, elementid);
    put_ebml_size_unknown(pb, bytes);
    return (ebml_master){ avio_tell(pb), bytes };
}

static void end_ebml_master(AVIOContext *pb, ebml_master master)
{
    int64_t pos = avio_tell(pb);

    if (avio_seek(pb, master.pos - master.sizebytes, SEEK_SET) < 0)
        return;
    put_ebml_num(pb, pos - master.pos, master.sizebytes);
    avio_seek(pb, pos, SEEK_SET);
}

static void put_xiph_size(AVIOContext *pb, int size)
{
    int i;
    for (i = 0; i < size / 255; i++)
        avio_w8(pb, 255);
    avio_w8(pb, size % 255);
}

/**
 * Initialize a mkv_seekhead element to be ready to index level 1 Matroska
 * elements. If a maximum number of elements is specified, enough space
 * will be reserved at the current file location to write a seek head of
 * that size.
 *
 * @param segment_offset The absolute offset to the position in the file
 *                       where the segment begins.
 * @param numelements The maximum number of elements that will be indexed
 *                    by this seek head, 0 if unlimited.
 */
static mkv_seekhead * mkv_start_seekhead(AVIOContext *pb, int64_t segment_offset, int numelements)
{
    mkv_seekhead *new_seekhead = av_mallocz(sizeof(mkv_seekhead));
    if (new_seekhead == NULL)
        return NULL;

    new_seekhead->segment_offset = segment_offset;

    if (numelements > 0) {
        new_seekhead->filepos = avio_tell(pb);
        // 21 bytes max for a seek entry, 10 bytes max for the SeekHead ID
        // and size, and 3 bytes to guarantee that an EBML void element
        // will fit afterwards
        new_seekhead->reserved_size = numelements * MAX_SEEKENTRY_SIZE + 13;
        new_seekhead->max_entries = numelements;
        put_ebml_void(pb, new_seekhead->reserved_size);
    }
    return new_seekhead;
}

static int mkv_add_seekhead_entry(mkv_seekhead *seekhead, unsigned int elementid, uint64_t filepos)
{
    mkv_seekhead_entry *entries = seekhead->entries;

    // don't store more elements than we reserved space for
    if (seekhead->max_entries > 0 && seekhead->max_entries <= seekhead->num_entries)
        return -1;

    entries = av_realloc(entries, (seekhead->num_entries + 1) * sizeof(mkv_seekhead_entry));
    if (entries == NULL)
        return AVERROR(ENOMEM);

    entries[seekhead->num_entries  ].elementid = elementid;
    entries[seekhead->num_entries++].segmentpos = filepos - seekhead->segment_offset;

    seekhead->entries = entries;
    return 0;
}

/**
 * Write the seek head to the file and free it. If a maximum number of
 * elements was specified to mkv_start_seekhead(), the seek head will
 * be written at the location reserved for it. Otherwise, it is written
 * at the current location in the file.
 *
 * @return The file offset where the seekhead was written,
 * -1 if an error occurred.
 */
static int64_t mkv_write_seekhead(AVIOContext *pb, mkv_seekhead *seekhead)
{
    ebml_master metaseek, seekentry;
    int64_t currentpos;
    int i;

    currentpos = avio_tell(pb);

    if (seekhead->reserved_size > 0)
        if (avio_seek(pb, seekhead->filepos, SEEK_SET) < 0)
            return -1;

    metaseek = start_ebml_master(pb, MATROSKA_ID_SEEKHEAD, seekhead->reserved_size);
    for (i = 0; i < seekhead->num_entries; i++) {
        mkv_seekhead_entry *entry = &seekhead->entries[i];

        seekentry = start_ebml_master(pb, MATROSKA_ID_SEEKENTRY, MAX_SEEKENTRY_SIZE);

        put_ebml_id(pb, MATROSKA_ID_SEEKID);
        put_ebml_num(pb, ebml_id_size(entry->elementid), 0);
        put_ebml_id(pb, entry->elementid);

        put_ebml_uint(pb, MATROSKA_ID_SEEKPOSITION, entry->segmentpos);
        end_ebml_master(pb, seekentry);
    }
    end_ebml_master(pb, metaseek);

    if (seekhead->reserved_size > 0) {
        uint64_t remaining = seekhead->filepos + seekhead->reserved_size - avio_tell(pb);
        put_ebml_void(pb, remaining);
        avio_seek(pb, currentpos, SEEK_SET);

        currentpos = seekhead->filepos;
    }
    av_free(seekhead->entries);
    av_free(seekhead);

    return currentpos;
}

static mkv_cues * mkv_start_cues(int64_t segment_offset)
{
    mkv_cues *cues = av_mallocz(sizeof(mkv_cues));
    if (cues == NULL)
        return NULL;

    cues->segment_offset = segment_offset;
    return cues;
}

static int mkv_add_cuepoint(mkv_cues *cues, int stream, int64_t ts, int64_t cluster_pos)
{
    mkv_cuepoint *entries = cues->entries;

    entries = av_realloc(entries, (cues->num_entries + 1) * sizeof(mkv_cuepoint));
    if (entries == NULL)
        return AVERROR(ENOMEM);

    if (ts < 0)
        return 0;

    entries[cues->num_entries  ].pts = ts;
    entries[cues->num_entries  ].tracknum = stream + 1;
    entries[cues->num_entries++].cluster_pos = cluster_pos - cues->segment_offset;

    cues->entries = entries;
    return 0;
}

static int64_t mkv_write_cues(AVIOContext *pb, mkv_cues *cues, int num_tracks)
{
    ebml_master cues_element;
    int64_t currentpos;
    int i, j;

    currentpos = avio_tell(pb);
    cues_element = start_ebml_master(pb, MATROSKA_ID_CUES, 0);

    for (i = 0; i < cues->num_entries; i++) {
        ebml_master cuepoint, track_positions;
        mkv_cuepoint *entry = &cues->entries[i];
        uint64_t pts = entry->pts;

        cuepoint = start_ebml_master(pb, MATROSKA_ID_POINTENTRY, MAX_CUEPOINT_SIZE(num_tracks));
        put_ebml_uint(pb, MATROSKA_ID_CUETIME, pts);

        // put all the entries from different tracks that have the exact same
        // timestamp into the same CuePoint
        for (j = 0; j < cues->num_entries - i && entry[j].pts == pts; j++) {
            track_positions = start_ebml_master(pb, MATROSKA_ID_CUETRACKPOSITION, MAX_CUETRACKPOS_SIZE);
            put_ebml_uint(pb, MATROSKA_ID_CUETRACK          , entry[j].tracknum   );
            put_ebml_uint(pb, MATROSKA_ID_CUECLUSTERPOSITION, entry[j].cluster_pos);
            end_ebml_master(pb, track_positions);
        }
        i += j - 1;
        end_ebml_master(pb, cuepoint);
    }
    end_ebml_master(pb, cues_element);

    return currentpos;
}

static int put_xiph_codecpriv(AVFormatContext *s, AVIOContext *pb, AVCodecContext *codec)
{
    uint8_t *header_start[3];
    int header_len[3];
    int first_header_size;
    int j;

    if (codec->codec_id == CODEC_ID_VORBIS)
        first_header_size = 30;
    else
        first_header_size = 42;

    if (ff_split_xiph_headers(codec->extradata, codec->extradata_size,
                              first_header_size, header_start, header_len) < 0) {
        av_log(s, AV_LOG_ERROR, "Extradata corrupt.\n");
        return -1;
    }

    avio_w8(pb, 2);                    // number packets - 1
    for (j = 0; j < 2; j++) {
        put_xiph_size(pb, header_len[j]);
    }
    for (j = 0; j < 3; j++)
        avio_write(pb, header_start[j], header_len[j]);

    return 0;
}

static void get_aac_sample_rates(AVFormatContext *s, AVCodecContext *codec, int *sample_rate, int *output_sample_rate)
{
    MPEG4AudioConfig mp4ac;

    if (ff_mpeg4audio_get_config(&mp4ac, codec->extradata, codec->extradata_size) < 0) {
        av_log(s, AV_LOG_WARNING, "Error parsing AAC extradata, unable to determine samplerate.\n");
        return;
    }

    *sample_rate        = mp4ac.sample_rate;
    *output_sample_rate = mp4ac.ext_sample_rate;
}

static int mkv_write_codecprivate(AVFormatContext *s, AVIOContext *pb, AVCodecContext *codec, int native_id, int qt_id)
{
    AVIOContext *dyn_cp;
    uint8_t *codecpriv;
    int ret, codecpriv_size;

    ret = avio_open_dyn_buf(&dyn_cp);
    if(ret < 0)
        return ret;

    if (native_id) {
        if (codec->codec_id == CODEC_ID_VORBIS || codec->codec_id == CODEC_ID_THEORA)
            ret = put_xiph_codecpriv(s, dyn_cp, codec);
        else if (codec->codec_id == CODEC_ID_FLAC)
            ret = ff_flac_write_header(dyn_cp, codec, 1);
        else if (codec->codec_id == CODEC_ID_H264)
            ret = ff_isom_write_avcc(dyn_cp, codec->extradata, codec->extradata_size);
        else if (codec->extradata_size)
            avio_write(dyn_cp, codec->extradata, codec->extradata_size);
    } else if (codec->codec_type == AVMEDIA_TYPE_VIDEO) {
        if (qt_id) {
            if (!codec->codec_tag)
                codec->codec_tag = ff_codec_get_tag(codec_movvideo_tags, codec->codec_id);
            if (codec->extradata_size)
                avio_write(dyn_cp, codec->extradata, codec->extradata_size);
        } else {
            if (!codec->codec_tag)
                codec->codec_tag = ff_codec_get_tag(ff_codec_bmp_tags, codec->codec_id);
            if (!codec->codec_tag) {
                av_log(s, AV_LOG_ERROR, "No bmp codec ID found.\n");
                ret = -1;
            }

            ff_put_bmp_header(dyn_cp, codec, ff_codec_bmp_tags, 0);
        }

    } else if (codec->codec_type == AVMEDIA_TYPE_AUDIO) {
        unsigned int tag;
        tag = ff_codec_get_tag(ff_codec_wav_tags, codec->codec_id);
        if (!tag) {
            av_log(s, AV_LOG_ERROR, "No wav codec ID found.\n");
            ret = -1;
        }
        if (!codec->codec_tag)
            codec->codec_tag = tag;

        ff_put_wav_header(dyn_cp, codec);
    }

    codecpriv_size = avio_close_dyn_buf(dyn_cp, &codecpriv);
    if (codecpriv_size)
        put_ebml_binary(pb, MATROSKA_ID_CODECPRIVATE, codecpriv, codecpriv_size);
    av_free(codecpriv);
    return ret;
}

static int mkv_write_tracks(AVFormatContext *s)
{
    MatroskaMuxContext *mkv = s->priv_data;
    AVIOContext *pb = s->pb;
    ebml_master tracks;
    int i, j, ret;

    ret = mkv_add_seekhead_entry(mkv->main_seekhead, MATROSKA_ID_TRACKS, avio_tell(pb));
    if (ret < 0) return ret;

    tracks = start_ebml_master(pb, MATROSKA_ID_TRACKS, 0);
    for (i = 0; i < s->nb_streams; i++) {
        AVStream *st = s->streams[i];
        AVCodecContext *codec = st->codec;
        ebml_master subinfo, track;
        int native_id = 0;
        int qt_id = 0;
        int bit_depth = av_get_bits_per_sample(codec->codec_id);
        int sample_rate = codec->sample_rate;
        int output_sample_rate = 0;
        AVMetadataTag *tag;

        if (!bit_depth)
            bit_depth = av_get_bits_per_sample_fmt(codec->sample_fmt);

        if (codec->codec_id == CODEC_ID_AAC)
            get_aac_sample_rates(s, codec, &sample_rate, &output_sample_rate);

        track = start_ebml_master(pb, MATROSKA_ID_TRACKENTRY, 0);
        put_ebml_uint (pb, MATROSKA_ID_TRACKNUMBER     , i + 1);
        put_ebml_uint (pb, MATROSKA_ID_TRACKUID        , i + 1);
        put_ebml_uint (pb, MATROSKA_ID_TRACKFLAGLACING , 0);    // no lacing (yet)

        if ((tag = av_metadata_get(st->metadata, "title", NULL, 0)))
            put_ebml_string(pb, MATROSKA_ID_TRACKNAME, tag->value);
        tag = av_metadata_get(st->metadata, "language", NULL, 0);
        put_ebml_string(pb, MATROSKA_ID_TRACKLANGUAGE, tag ? tag->value:"und");

        if (st->disposition)
            put_ebml_uint(pb, MATROSKA_ID_TRACKFLAGDEFAULT, !!(st->disposition & AV_DISPOSITION_DEFAULT));

        // look for a codec ID string specific to mkv to use,
        // if none are found, use AVI codes
        for (j = 0; ff_mkv_codec_tags[j].id != CODEC_ID_NONE; j++) {
            if (ff_mkv_codec_tags[j].id == codec->codec_id) {
                put_ebml_string(pb, MATROSKA_ID_CODECID, ff_mkv_codec_tags[j].str);
                native_id = 1;
                break;
            }
        }

        if (mkv->mode == MODE_WEBM && !(codec->codec_id == CODEC_ID_VP8 ||
                                        codec->codec_id == CODEC_ID_VORBIS)) {
            av_log(s, AV_LOG_ERROR,
                   "Only VP8 video and Vorbis audio are supported for WebM.\n");
            return AVERROR(EINVAL);
        }

        switch (codec->codec_type) {
            case AVMEDIA_TYPE_VIDEO:
                put_ebml_uint(pb, MATROSKA_ID_TRACKTYPE, MATROSKA_TRACK_TYPE_VIDEO);
                put_ebml_uint(pb, MATROSKA_ID_TRACKDEFAULTDURATION, av_q2d(codec->time_base)*1E9);

                if (!native_id &&
                      ff_codec_get_tag(codec_movvideo_tags, codec->codec_id) &&
                    (!ff_codec_get_tag(ff_codec_bmp_tags,   codec->codec_id)
                     || codec->codec_id == CODEC_ID_SVQ1
                     || codec->codec_id == CODEC_ID_SVQ3
                     || codec->codec_id == CODEC_ID_CINEPAK))
                    qt_id = 1;

                if (qt_id)
                    put_ebml_string(pb, MATROSKA_ID_CODECID, "V_QUICKTIME");
                else if (!native_id) {
                    // if there is no mkv-specific codec ID, use VFW mode
                    put_ebml_string(pb, MATROSKA_ID_CODECID, "V_MS/VFW/FOURCC");
                    mkv->tracks[i].write_dts = 1;
                }

                subinfo = start_ebml_master(pb, MATROSKA_ID_TRACKVIDEO, 0);
                // XXX: interlace flag?
                put_ebml_uint (pb, MATROSKA_ID_VIDEOPIXELWIDTH , codec->width);
                put_ebml_uint (pb, MATROSKA_ID_VIDEOPIXELHEIGHT, codec->height);
                if (st->sample_aspect_ratio.num) {
                    int d_width = codec->width*av_q2d(st->sample_aspect_ratio);
                    put_ebml_uint(pb, MATROSKA_ID_VIDEODISPLAYWIDTH , d_width);
                    put_ebml_uint(pb, MATROSKA_ID_VIDEODISPLAYHEIGHT, codec->height);
                    put_ebml_uint(pb, MATROSKA_ID_VIDEODISPLAYUNIT, 3);
                }
                end_ebml_master(pb, subinfo);
                break;

            case AVMEDIA_TYPE_AUDIO:
                put_ebml_uint(pb, MATROSKA_ID_TRACKTYPE, MATROSKA_TRACK_TYPE_AUDIO);

                if (!native_id)
                    // no mkv-specific ID, use ACM mode
                    put_ebml_string(pb, MATROSKA_ID_CODECID, "A_MS/ACM");

                subinfo = start_ebml_master(pb, MATROSKA_ID_TRACKAUDIO, 0);
                put_ebml_uint  (pb, MATROSKA_ID_AUDIOCHANNELS    , codec->channels);
                put_ebml_float (pb, MATROSKA_ID_AUDIOSAMPLINGFREQ, sample_rate);
                if (output_sample_rate)
                    put_ebml_float(pb, MATROSKA_ID_AUDIOOUTSAMPLINGFREQ, output_sample_rate);
                if (bit_depth)
                    put_ebml_uint(pb, MATROSKA_ID_AUDIOBITDEPTH, bit_depth);
                end_ebml_master(pb, subinfo);
                break;

            case AVMEDIA_TYPE_SUBTITLE:
                put_ebml_uint(pb, MATROSKA_ID_TRACKTYPE, MATROSKA_TRACK_TYPE_SUBTITLE);
                if (!native_id) {
                    av_log(s, AV_LOG_ERROR, "Subtitle codec %d is not supported.\n", codec->codec_id);
<<<<<<< HEAD
                    return AVERROR(EINVAL);
=======
                    return AVERROR(ENOSYS);
>>>>>>> 552a9995
                }
                break;
            default:
                av_log(s, AV_LOG_ERROR, "Only audio, video, and subtitles are supported for Matroska.\n");
                break;
        }
        ret = mkv_write_codecprivate(s, pb, codec, native_id, qt_id);
        if (ret < 0) return ret;

        end_ebml_master(pb, track);

        // ms precision is the de-facto standard timescale for mkv files
        av_set_pts_info(st, 64, 1, 1000);
    }
    end_ebml_master(pb, tracks);
    return 0;
}

static int mkv_write_chapters(AVFormatContext *s)
{
    MatroskaMuxContext *mkv = s->priv_data;
    AVIOContext *pb = s->pb;
    ebml_master chapters, editionentry;
    AVRational scale = {1, 1E9};
    int i, ret;

    if (!s->nb_chapters)
        return 0;

    ret = mkv_add_seekhead_entry(mkv->main_seekhead, MATROSKA_ID_CHAPTERS, avio_tell(pb));
    if (ret < 0) return ret;

    chapters     = start_ebml_master(pb, MATROSKA_ID_CHAPTERS    , 0);
    editionentry = start_ebml_master(pb, MATROSKA_ID_EDITIONENTRY, 0);
    put_ebml_uint(pb, MATROSKA_ID_EDITIONFLAGDEFAULT, 1);
    put_ebml_uint(pb, MATROSKA_ID_EDITIONFLAGHIDDEN , 0);
    for (i = 0; i < s->nb_chapters; i++) {
        ebml_master chapteratom, chapterdisplay;
        AVChapter *c     = s->chapters[i];
        AVMetadataTag *t = NULL;

        chapteratom = start_ebml_master(pb, MATROSKA_ID_CHAPTERATOM, 0);
        put_ebml_uint(pb, MATROSKA_ID_CHAPTERUID, c->id);
        put_ebml_uint(pb, MATROSKA_ID_CHAPTERTIMESTART,
                      av_rescale_q(c->start, c->time_base, scale));
        put_ebml_uint(pb, MATROSKA_ID_CHAPTERTIMEEND,
                      av_rescale_q(c->end,   c->time_base, scale));
        put_ebml_uint(pb, MATROSKA_ID_CHAPTERFLAGHIDDEN , 0);
        put_ebml_uint(pb, MATROSKA_ID_CHAPTERFLAGENABLED, 1);
        if ((t = av_metadata_get(c->metadata, "title", NULL, 0))) {
            chapterdisplay = start_ebml_master(pb, MATROSKA_ID_CHAPTERDISPLAY, 0);
            put_ebml_string(pb, MATROSKA_ID_CHAPSTRING, t->value);
            put_ebml_string(pb, MATROSKA_ID_CHAPLANG  , "und");
            end_ebml_master(pb, chapterdisplay);
        }
        end_ebml_master(pb, chapteratom);
    }
    end_ebml_master(pb, editionentry);
    end_ebml_master(pb, chapters);
    return 0;
}

static void mkv_write_simpletag(AVIOContext *pb, AVMetadataTag *t)
{
    uint8_t *key = av_strdup(t->key);
    uint8_t *p   = key;
    const uint8_t *lang = NULL;
    ebml_master tag;

    if ((p = strrchr(p, '-')) &&
        (lang = av_convert_lang_to(p + 1, AV_LANG_ISO639_2_BIBL)))
        *p = 0;

    p = key;
    while (*p) {
        if (*p == ' ')
            *p = '_';
        else if (*p >= 'a' && *p <= 'z')
            *p -= 'a' - 'A';
        p++;
    }

    tag = start_ebml_master(pb, MATROSKA_ID_SIMPLETAG, 0);
    put_ebml_string(pb, MATROSKA_ID_TAGNAME, key);
    if (lang)
        put_ebml_string(pb, MATROSKA_ID_TAGLANG, lang);
    put_ebml_string(pb, MATROSKA_ID_TAGSTRING, t->value);
    end_ebml_master(pb, tag);

    av_freep(&key);
}

static int mkv_write_tag(AVFormatContext *s, AVMetadata *m, unsigned int elementid,
                         unsigned int uid, ebml_master *tags)
{
    MatroskaMuxContext *mkv = s->priv_data;
    ebml_master tag, targets;
    AVMetadataTag *t = NULL;
    int ret;

    if (!tags->pos) {
        ret = mkv_add_seekhead_entry(mkv->main_seekhead, MATROSKA_ID_TAGS, avio_tell(s->pb));
        if (ret < 0) return ret;

        *tags = start_ebml_master(s->pb, MATROSKA_ID_TAGS, 0);
    }

    tag     = start_ebml_master(s->pb, MATROSKA_ID_TAG,        0);
    targets = start_ebml_master(s->pb, MATROSKA_ID_TAGTARGETS, 0);
    if (elementid)
        put_ebml_uint(s->pb, elementid, uid);
    end_ebml_master(s->pb, targets);

    while ((t = av_metadata_get(m, "", t, AV_METADATA_IGNORE_SUFFIX)))
        if (strcasecmp(t->key, "title"))
            mkv_write_simpletag(s->pb, t);

    end_ebml_master(s->pb, tag);
    return 0;
}

static int mkv_write_tags(AVFormatContext *s)
{
    ebml_master tags = {0};
    int i, ret;

    ff_metadata_conv_ctx(s, ff_mkv_metadata_conv, NULL);

    if (av_metadata_get(s->metadata, "", NULL, AV_METADATA_IGNORE_SUFFIX)) {
        ret = mkv_write_tag(s, s->metadata, 0, 0, &tags);
        if (ret < 0) return ret;
    }

    for (i = 0; i < s->nb_streams; i++) {
        AVStream *st = s->streams[i];

        if (!av_metadata_get(st->metadata, "", 0, AV_METADATA_IGNORE_SUFFIX))
            continue;

        ret = mkv_write_tag(s, st->metadata, MATROSKA_ID_TAGTARGETS_TRACKUID, i + 1, &tags);
        if (ret < 0) return ret;
    }

    for (i = 0; i < s->nb_chapters; i++) {
        AVChapter *ch = s->chapters[i];

        if (!av_metadata_get(ch->metadata, "", NULL, AV_METADATA_IGNORE_SUFFIX))
            continue;

        ret = mkv_write_tag(s, ch->metadata, MATROSKA_ID_TAGTARGETS_CHAPTERUID, ch->id, &tags);
        if (ret < 0) return ret;
    }

    if (tags.pos)
        end_ebml_master(s->pb, tags);
    return 0;
}

static int mkv_write_header(AVFormatContext *s)
{
    MatroskaMuxContext *mkv = s->priv_data;
    AVIOContext *pb = s->pb;
    ebml_master ebml_header, segment_info;
    AVMetadataTag *tag;
    int ret, i;

    if (!strcmp(s->oformat->name, "webm")) mkv->mode = MODE_WEBM;
    else                                   mkv->mode = MODE_MATROSKAv2;

    mkv->tracks = av_mallocz(s->nb_streams * sizeof(*mkv->tracks));
    if (!mkv->tracks)
        return AVERROR(ENOMEM);

    ebml_header = start_ebml_master(pb, EBML_ID_HEADER, 0);
    put_ebml_uint   (pb, EBML_ID_EBMLVERSION        ,           1);
    put_ebml_uint   (pb, EBML_ID_EBMLREADVERSION    ,           1);
    put_ebml_uint   (pb, EBML_ID_EBMLMAXIDLENGTH    ,           4);
    put_ebml_uint   (pb, EBML_ID_EBMLMAXSIZELENGTH  ,           8);
    put_ebml_string (pb, EBML_ID_DOCTYPE            , s->oformat->name);
    put_ebml_uint   (pb, EBML_ID_DOCTYPEVERSION     ,           2);
    put_ebml_uint   (pb, EBML_ID_DOCTYPEREADVERSION ,           2);
    end_ebml_master(pb, ebml_header);

    mkv->segment = start_ebml_master(pb, MATROSKA_ID_SEGMENT, 0);
    mkv->segment_offset = avio_tell(pb);

    // we write 2 seek heads - one at the end of the file to point to each
    // cluster, and one at the beginning to point to all other level one
    // elements (including the seek head at the end of the file), which
    // isn't more than 10 elements if we only write one of each other
    // currently defined level 1 element
    mkv->main_seekhead    = mkv_start_seekhead(pb, mkv->segment_offset, 10);
    if (!mkv->main_seekhead)
        return AVERROR(ENOMEM);

    ret = mkv_add_seekhead_entry(mkv->main_seekhead, MATROSKA_ID_INFO, avio_tell(pb));
    if (ret < 0) return ret;

    segment_info = start_ebml_master(pb, MATROSKA_ID_INFO, 0);
    put_ebml_uint(pb, MATROSKA_ID_TIMECODESCALE, 1000000);
    if ((tag = av_metadata_get(s->metadata, "title", NULL, 0)))
        put_ebml_string(pb, MATROSKA_ID_TITLE, tag->value);
    if (!(s->streams[0]->codec->flags & CODEC_FLAG_BITEXACT)) {
        uint32_t segment_uid[4];
        AVLFG lfg;

        av_lfg_init(&lfg, av_get_random_seed());

        for (i = 0; i < 4; i++)
            segment_uid[i] = av_lfg_get(&lfg);

        put_ebml_string(pb, MATROSKA_ID_MUXINGAPP , LIBAVFORMAT_IDENT);
        put_ebml_string(pb, MATROSKA_ID_WRITINGAPP, LIBAVFORMAT_IDENT);
        put_ebml_binary(pb, MATROSKA_ID_SEGMENTUID, segment_uid, 16);
    }

    // reserve space for the duration
    mkv->duration = 0;
    mkv->duration_offset = avio_tell(pb);
    put_ebml_void(pb, 11);                  // assumes double-precision float to be written
    end_ebml_master(pb, segment_info);

    ret = mkv_write_tracks(s);
    if (ret < 0) return ret;

    if (mkv->mode != MODE_WEBM) {
        ret = mkv_write_chapters(s);
        if (ret < 0) return ret;

        ret = mkv_write_tags(s);
        if (ret < 0) return ret;
    }

    if (!s->pb->seekable)
        mkv_write_seekhead(pb, mkv->main_seekhead);

    mkv->cues = mkv_start_cues(mkv->segment_offset);
    if (mkv->cues == NULL)
        return AVERROR(ENOMEM);

    av_init_packet(&mkv->cur_audio_pkt);
    mkv->cur_audio_pkt.size = 0;
    mkv->audio_buffer_size  = 0;

    avio_flush(pb);
    return 0;
}

static int mkv_blockgroup_size(int pkt_size)
{
    int size = pkt_size + 4;
    size += ebml_num_size(size);
    size += 2;              // EBML ID for block and block duration
    size += 8;              // max size of block duration
    size += ebml_num_size(size);
    size += 1;              // blockgroup EBML ID
    return size;
}

static int ass_get_duration(const uint8_t *p)
{
    int sh, sm, ss, sc, eh, em, es, ec;
    uint64_t start, end;

    if (sscanf(p, "%*[^,],%d:%d:%d%*c%d,%d:%d:%d%*c%d",
               &sh, &sm, &ss, &sc, &eh, &em, &es, &ec) != 8)
        return 0;
    start = 3600000*sh + 60000*sm + 1000*ss + 10*sc;
    end   = 3600000*eh + 60000*em + 1000*es + 10*ec;
    return end - start;
}

static int mkv_write_ass_blocks(AVFormatContext *s, AVIOContext *pb, AVPacket *pkt)
{
    MatroskaMuxContext *mkv = s->priv_data;
    int i, layer = 0, max_duration = 0, size, line_size, data_size = pkt->size;
    uint8_t *start, *end, *data = pkt->data;
    ebml_master blockgroup;
    char buffer[2048];

    while (data_size) {
        int duration = ass_get_duration(data);
        max_duration = FFMAX(duration, max_duration);
        end = memchr(data, '\n', data_size);
        size = line_size = end ? end-data+1 : data_size;
        size -= end ? (end[-1]=='\r')+1 : 0;
        start = data;
        for (i=0; i<3; i++, start++)
            if (!(start = memchr(start, ',', size-(start-data))))
                return max_duration;
        size -= start - data;
        sscanf(data, "Dialogue: %d,", &layer);
        i = snprintf(buffer, sizeof(buffer), "%"PRId64",%d,",
                     s->streams[pkt->stream_index]->nb_frames++, layer);
        size = FFMIN(i+size, sizeof(buffer));
        memcpy(buffer+i, start, size-i);

        av_log(s, AV_LOG_DEBUG, "Writing block at offset %" PRIu64 ", size %d, "
               "pts %" PRId64 ", duration %d\n",
               avio_tell(pb), size, pkt->pts, duration);
        blockgroup = start_ebml_master(pb, MATROSKA_ID_BLOCKGROUP, mkv_blockgroup_size(size));
        put_ebml_id(pb, MATROSKA_ID_BLOCK);
        put_ebml_num(pb, size+4, 0);
        avio_w8(pb, 0x80 | (pkt->stream_index + 1));     // this assumes stream_index is less than 126
        avio_wb16(pb, pkt->pts - mkv->cluster_pts);
        avio_w8(pb, 0);
        avio_write(pb, buffer, size);
        put_ebml_uint(pb, MATROSKA_ID_BLOCKDURATION, duration);
        end_ebml_master(pb, blockgroup);

        data += line_size;
        data_size -= line_size;
    }

    return max_duration;
}

static void mkv_write_block(AVFormatContext *s, AVIOContext *pb,
                            unsigned int blockid, AVPacket *pkt, int flags)
{
    MatroskaMuxContext *mkv = s->priv_data;
    AVCodecContext *codec = s->streams[pkt->stream_index]->codec;
    uint8_t *data = NULL;
    int size = pkt->size;
    int64_t ts = mkv->tracks[pkt->stream_index].write_dts ? pkt->dts : pkt->pts;

    av_log(s, AV_LOG_DEBUG, "Writing block at offset %" PRIu64 ", size %d, "
           "pts %" PRId64 ", dts %" PRId64 ", duration %d, flags %d\n",
           avio_tell(pb), pkt->size, pkt->pts, pkt->dts, pkt->duration, flags);
    if (codec->codec_id == CODEC_ID_H264 && codec->extradata_size > 0 &&
        (AV_RB24(codec->extradata) == 1 || AV_RB32(codec->extradata) == 1))
        ff_avc_parse_nal_units_buf(pkt->data, &data, &size);
    else
        data = pkt->data;
    put_ebml_id(pb, blockid);
    put_ebml_num(pb, size+4, 0);
    avio_w8(pb, 0x80 | (pkt->stream_index + 1));     // this assumes stream_index is less than 126
    avio_wb16(pb, ts - mkv->cluster_pts);
    avio_w8(pb, flags);
    avio_write(pb, data, size);
    if (data != pkt->data)
        av_free(data);
}

static int srt_get_duration(uint8_t **buf)
{
    int i, duration = 0;

    for (i=0; i<2 && !duration; i++) {
        int s_hour, s_min, s_sec, s_hsec, e_hour, e_min, e_sec, e_hsec;
        if (sscanf(*buf, "%d:%2d:%2d%*1[,.]%3d --> %d:%2d:%2d%*1[,.]%3d",
                   &s_hour, &s_min, &s_sec, &s_hsec,
                   &e_hour, &e_min, &e_sec, &e_hsec) == 8) {
            s_min  +=   60*s_hour;      e_min  +=   60*e_hour;
            s_sec  +=   60*s_min;       e_sec  +=   60*e_min;
            s_hsec += 1000*s_sec;       e_hsec += 1000*e_sec;
            duration = e_hsec - s_hsec;
        }
        *buf += strcspn(*buf, "\n") + 1;
    }
    return duration;
}

static int mkv_write_srt_blocks(AVFormatContext *s, AVIOContext *pb, AVPacket *pkt)
{
    ebml_master blockgroup;
    AVPacket pkt2 = *pkt;
    int64_t duration = srt_get_duration(&pkt2.data);
    pkt2.size -= pkt2.data - pkt->data;

    blockgroup = start_ebml_master(pb, MATROSKA_ID_BLOCKGROUP,
                                   mkv_blockgroup_size(pkt2.size));
    mkv_write_block(s, pb, MATROSKA_ID_BLOCK, &pkt2, 0);
    put_ebml_uint(pb, MATROSKA_ID_BLOCKDURATION, duration);
    end_ebml_master(pb, blockgroup);

    return duration;
}

static void mkv_flush_dynbuf(AVFormatContext *s)
{
    MatroskaMuxContext *mkv = s->priv_data;
    int bufsize;
    uint8_t *dyn_buf;

    if (!mkv->dyn_bc)
        return;

    bufsize = avio_close_dyn_buf(mkv->dyn_bc, &dyn_buf);
    avio_write(s->pb, dyn_buf, bufsize);
    av_free(dyn_buf);
    mkv->dyn_bc = NULL;
}

static int mkv_write_packet_internal(AVFormatContext *s, AVPacket *pkt)
{
    MatroskaMuxContext *mkv = s->priv_data;
    AVIOContext *pb = s->pb;
    AVCodecContext *codec = s->streams[pkt->stream_index]->codec;
    int keyframe = !!(pkt->flags & AV_PKT_FLAG_KEY);
    int duration = pkt->duration;
    int ret;
    int64_t ts = mkv->tracks[pkt->stream_index].write_dts ? pkt->dts : pkt->pts;

    if (ts == AV_NOPTS_VALUE) {
        av_log(s, AV_LOG_ERROR, "Can't write packet with unknown timestamp\n");
        return AVERROR(EINVAL);
    }

    if (!s->pb->seekable) {
        if (!mkv->dyn_bc)
            avio_open_dyn_buf(&mkv->dyn_bc);
        pb = mkv->dyn_bc;
    }

    if (!mkv->cluster_pos) {
        mkv->cluster_pos = avio_tell(s->pb);
        mkv->cluster = start_ebml_master(pb, MATROSKA_ID_CLUSTER, 0);
        put_ebml_uint(pb, MATROSKA_ID_CLUSTERTIMECODE, FFMAX(0, ts));
        mkv->cluster_pts = FFMAX(0, ts);
    }

    if (codec->codec_type != AVMEDIA_TYPE_SUBTITLE) {
        mkv_write_block(s, pb, MATROSKA_ID_SIMPLEBLOCK, pkt, keyframe << 7);
    } else if (codec->codec_id == CODEC_ID_SSA) {
        duration = mkv_write_ass_blocks(s, pb, pkt);
    } else if (codec->codec_id == CODEC_ID_SRT) {
        duration = mkv_write_srt_blocks(s, pb, pkt);
    } else {
        ebml_master blockgroup = start_ebml_master(pb, MATROSKA_ID_BLOCKGROUP, mkv_blockgroup_size(pkt->size));
        duration = pkt->convergence_duration;
        mkv_write_block(s, pb, MATROSKA_ID_BLOCK, pkt, 0);
        put_ebml_uint(pb, MATROSKA_ID_BLOCKDURATION, duration);
        end_ebml_master(pb, blockgroup);
    }

    if (codec->codec_type == AVMEDIA_TYPE_VIDEO && keyframe) {
        ret = mkv_add_cuepoint(mkv->cues, pkt->stream_index, ts, mkv->cluster_pos);
        if (ret < 0) return ret;
    }

    mkv->duration = FFMAX(mkv->duration, ts + duration);
    return 0;
}

static int mkv_copy_packet(MatroskaMuxContext *mkv, const AVPacket *pkt)
{
    uint8_t *data           = mkv->cur_audio_pkt.data;
    mkv->cur_audio_pkt      = *pkt;
    mkv->cur_audio_pkt.data = av_fast_realloc(data, &mkv->audio_buffer_size, pkt->size);
    if (!mkv->cur_audio_pkt.data)
        return AVERROR(ENOMEM);

    memcpy(mkv->cur_audio_pkt.data, pkt->data, pkt->size);
    mkv->cur_audio_pkt.size = pkt->size;
    return 0;
}

static int mkv_write_packet(AVFormatContext *s, AVPacket *pkt)
{
    MatroskaMuxContext *mkv = s->priv_data;
    AVIOContext *pb = s->pb->seekable ? s->pb : mkv->dyn_bc;
    AVCodecContext *codec = s->streams[pkt->stream_index]->codec;
    int ret, keyframe = !!(pkt->flags & AV_PKT_FLAG_KEY);
    int64_t ts = mkv->tracks[pkt->stream_index].write_dts ? pkt->dts : pkt->pts;
    int cluster_size = avio_tell(pb) - (s->pb->seekable ? mkv->cluster_pos : 0);

    // start a new cluster every 5 MB or 5 sec, or 32k / 1 sec for streaming or
    // after 4k and on a keyframe
    if (mkv->cluster_pos &&
        ((!s->pb->seekable && (cluster_size > 32*1024 || ts > mkv->cluster_pts + 1000))
         ||                      cluster_size > 5*1024*1024 || ts > mkv->cluster_pts + 5000
         || (codec->codec_type == AVMEDIA_TYPE_VIDEO && keyframe && cluster_size > 4*1024))) {
        av_log(s, AV_LOG_DEBUG, "Starting new cluster at offset %" PRIu64
               " bytes, pts %" PRIu64 "\n", avio_tell(pb), ts);
        end_ebml_master(pb, mkv->cluster);
        mkv->cluster_pos = 0;
        if (mkv->dyn_bc)
            mkv_flush_dynbuf(s);
    }

    // check if we have an audio packet cached
    if (mkv->cur_audio_pkt.size > 0) {
        ret = mkv_write_packet_internal(s, &mkv->cur_audio_pkt);
        mkv->cur_audio_pkt.size = 0;
        if (ret < 0) {
            av_log(s, AV_LOG_ERROR, "Could not write cached audio packet ret:%d\n", ret);
            return ret;
        }
    }

    // buffer an audio packet to ensure the packet containing the video
    // keyframe's timecode is contained in the same cluster for WebM
    if (codec->codec_type == AVMEDIA_TYPE_AUDIO)
        ret = mkv_copy_packet(mkv, pkt);
    else
        ret = mkv_write_packet_internal(s, pkt);
    return ret;
}

static int mkv_write_trailer(AVFormatContext *s)
{
    MatroskaMuxContext *mkv = s->priv_data;
    AVIOContext *pb = s->pb;
    int64_t currentpos, cuespos;
    int ret;

    // check if we have an audio packet cached
    if (mkv->cur_audio_pkt.size > 0) {
        ret = mkv_write_packet_internal(s, &mkv->cur_audio_pkt);
        mkv->cur_audio_pkt.size = 0;
        if (ret < 0) {
            av_log(s, AV_LOG_ERROR, "Could not write cached audio packet ret:%d\n", ret);
            return ret;
        }
    }

    if (mkv->dyn_bc) {
        end_ebml_master(mkv->dyn_bc, mkv->cluster);
        mkv_flush_dynbuf(s);
    } else if (mkv->cluster_pos) {
        end_ebml_master(pb, mkv->cluster);
    }

    if (pb->seekable) {
        if (mkv->cues->num_entries) {
            cuespos = mkv_write_cues(pb, mkv->cues, s->nb_streams);

            ret = mkv_add_seekhead_entry(mkv->main_seekhead, MATROSKA_ID_CUES, cuespos);
            if (ret < 0) return ret;
        }

        mkv_write_seekhead(pb, mkv->main_seekhead);

        // update the duration
        av_log(s, AV_LOG_DEBUG, "end duration = %" PRIu64 "\n", mkv->duration);
        currentpos = avio_tell(pb);
        avio_seek(pb, mkv->duration_offset, SEEK_SET);
        put_ebml_float(pb, MATROSKA_ID_DURATION, mkv->duration);

        avio_seek(pb, currentpos, SEEK_SET);
    }

    end_ebml_master(pb, mkv->segment);
    av_free(mkv->tracks);
    av_freep(&mkv->cues->entries);
    av_freep(&mkv->cues);
    av_destruct_packet(&mkv->cur_audio_pkt);
    avio_flush(pb);
    return 0;
}

#if CONFIG_MATROSKA_MUXER
AVOutputFormat ff_matroska_muxer = {
    "matroska",
    NULL_IF_CONFIG_SMALL("Matroska file format"),
    "video/x-matroska",
    "mkv",
    sizeof(MatroskaMuxContext),
    CODEC_ID_MP2,
    CODEC_ID_MPEG4,
    mkv_write_header,
    mkv_write_packet,
    mkv_write_trailer,
    .flags = AVFMT_GLOBALHEADER | AVFMT_VARIABLE_FPS,
    .codec_tag = (const AVCodecTag* const []){ff_codec_bmp_tags, ff_codec_wav_tags, 0},
    .subtitle_codec = CODEC_ID_TEXT,
};
#endif

#if CONFIG_WEBM_MUXER
AVOutputFormat ff_webm_muxer = {
    "webm",
    NULL_IF_CONFIG_SMALL("WebM file format"),
    "video/webm",
    "webm",
    sizeof(MatroskaMuxContext),
    CODEC_ID_VORBIS,
    CODEC_ID_VP8,
    mkv_write_header,
    mkv_write_packet,
    mkv_write_trailer,
    .flags = AVFMT_GLOBALHEADER | AVFMT_VARIABLE_FPS,
};
#endif

#if CONFIG_MATROSKA_AUDIO_MUXER
AVOutputFormat ff_matroska_audio_muxer = {
    "matroska",
    NULL_IF_CONFIG_SMALL("Matroska file format"),
    "audio/x-matroska",
    "mka",
    sizeof(MatroskaMuxContext),
    CODEC_ID_MP2,
    CODEC_ID_NONE,
    mkv_write_header,
    mkv_write_packet,
    mkv_write_trailer,
    .flags = AVFMT_GLOBALHEADER,
    .codec_tag = (const AVCodecTag* const []){ff_codec_wav_tags, 0},
};
#endif<|MERGE_RESOLUTION|>--- conflicted
+++ resolved
@@ -616,11 +616,7 @@
                 put_ebml_uint(pb, MATROSKA_ID_TRACKTYPE, MATROSKA_TRACK_TYPE_SUBTITLE);
                 if (!native_id) {
                     av_log(s, AV_LOG_ERROR, "Subtitle codec %d is not supported.\n", codec->codec_id);
-<<<<<<< HEAD
-                    return AVERROR(EINVAL);
-=======
                     return AVERROR(ENOSYS);
->>>>>>> 552a9995
                 }
                 break;
             default:
