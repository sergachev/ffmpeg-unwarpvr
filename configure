#!/bin/sh
#
# FFmpeg configure script
#
# Copyright (c) 2000-2002 Fabrice Bellard
# Copyright (c) 2005-2008 Diego Biurrun
# Copyright (c) 2005-2008 Mans Rullgard
#

# Prevent locale nonsense from breaking basic text processing.
LC_ALL=C
export LC_ALL

# make sure we are running under a compatible shell
# try to make this part work with most shells

try_exec(){
    echo "Trying shell $1"
    type "$1" > /dev/null 2>&1 && exec "$@"
}

unset foo
(: ${foo%%bar}) 2> /dev/null
E1="$?"

(: ${foo?}) 2> /dev/null
E2="$?"

if test "$E1" != 0 || test "$E2" = 0; then
    echo "Broken shell detected.  Trying alternatives."
    export FF_CONF_EXEC
    if test "0$FF_CONF_EXEC" -lt 1; then
        FF_CONF_EXEC=1
        try_exec bash "$0" "$@"
    fi
    if test "0$FF_CONF_EXEC" -lt 2; then
        FF_CONF_EXEC=2
        try_exec ksh "$0" "$@"
    fi
    if test "0$FF_CONF_EXEC" -lt 3; then
        FF_CONF_EXEC=3
        try_exec /usr/xpg4/bin/sh "$0" "$@"
    fi
    echo "No compatible shell script interpreter found."
    echo "This configure script requires a POSIX-compatible shell"
    echo "such as bash or ksh."
    echo "THIS IS NOT A BUG IN FFMPEG, DO NOT REPORT IT AS SUCH."
    echo "Instead, install a working POSIX-compatible shell."
    echo "Disabling this configure test will create a broken FFmpeg."
    if test "$BASH_VERSION" = '2.04.0(1)-release'; then
        echo "This bash version ($BASH_VERSION) is broken on your platform."
        echo "Upgrade to a later version if available."
    fi
    exit 1
fi

test -d /usr/xpg4/bin && PATH=/usr/xpg4/bin:$PATH

show_help(){
    cat <<EOF
Usage: configure [options]
Options: [defaults in brackets after descriptions]

Help options:
  --help                   print this message
  --list-decoders          show all available decoders
  --list-encoders          show all available encoders
  --list-hwaccels          show all available hardware accelerators
  --list-demuxers          show all available demuxers
  --list-muxers            show all available muxers
  --list-parsers           show all available parsers
  --list-protocols         show all available protocols
  --list-bsfs              show all available bitstream filters
  --list-indevs            show all available input devices
  --list-outdevs           show all available output devices
  --list-filters           show all available filters

Standard options:
  --logfile=FILE           log tests and output to FILE [config.log]
  --disable-logging        do not log configure debug information
  --fatal-warnings         fail if any configure warning is generated
  --prefix=PREFIX          install in PREFIX [$prefix]
  --bindir=DIR             install binaries in DIR [PREFIX/bin]
  --datadir=DIR            install data files in DIR [PREFIX/share/ffmpeg]
  --docdir=DIR             install documentation in DIR [PREFIX/share/doc/ffmpeg]
  --libdir=DIR             install libs in DIR [PREFIX/lib]
  --shlibdir=DIR           install shared libs in DIR [LIBDIR]
  --incdir=DIR             install includes in DIR [PREFIX/include]
  --mandir=DIR             install man page in DIR [PREFIX/share/man]
  --enable-rpath           use rpath to allow installing libraries in paths
                           not part of the dynamic linker search path
                           use rpath when linking programs [USE WITH CARE]

Licensing options:
  --enable-gpl             allow use of GPL code, the resulting libs
                           and binaries will be under GPL [no]
  --enable-version3        upgrade (L)GPL to version 3 [no]
  --enable-nonfree         allow use of nonfree code, the resulting libs
                           and binaries will be unredistributable [no]

Configuration options:
  --disable-static         do not build static libraries [no]
  --enable-shared          build shared libraries [no]
  --enable-small           optimize for size instead of speed
  --disable-runtime-cpudetect disable detecting cpu capabilities at runtime (smaller binary)
  --enable-gray            enable full grayscale support (slower color)
  --disable-swscale-alpha  disable alpha channel support in swscale
  --disable-all            disable building components, libraries and programs
  --enable-incompatible-libav-abi enable incompatible Libav fork ABI [no]
  --enable-raise-major     increase major version numbers in sonames [no]

Program options:
  --disable-programs       do not build command line programs
  --disable-ffmpeg         disable ffmpeg build
  --disable-ffplay         disable ffplay build
  --disable-ffprobe        disable ffprobe build
  --disable-ffserver       disable ffserver build

Documentation options:
  --disable-doc            do not build documentation
  --disable-htmlpages      do not build HTML documentation pages
  --disable-manpages       do not build man documentation pages
  --disable-podpages       do not build POD documentation pages
  --disable-txtpages       do not build text documentation pages

Component options:
  --disable-avdevice       disable libavdevice build
  --disable-avcodec        disable libavcodec build
  --disable-avformat       disable libavformat build
  --disable-avutil         disable libavutil build
  --disable-swresample     disable libswresample build
  --disable-swscale        disable libswscale build
  --disable-postproc       disable libpostproc build
  --disable-avfilter       disable libavfilter build
  --enable-avresample      enable libavresample build [no]
  --disable-pthreads       disable pthreads [auto]
  --disable-w32threads     disable Win32 threads [auto]
  --disable-os2threads     disable OS/2 threads [auto]
  --disable-network        disable network support [no]
  --disable-dct            disable DCT code
  --disable-dwt            disable DWT code
  --disable-error-resilience disable error resilience code
  --disable-lsp            disable LSP code
  --disable-lzo            disable LZO decoder code
  --disable-mdct           disable MDCT code
  --disable-rdft           disable RDFT code
  --disable-fft            disable FFT code
  --disable-faan           disable floating point AAN (I)DCT code
  --disable-pixelutils     disable pixel utils in libavutil

Hardware accelerators:
  --disable-dxva2          disable DXVA2 code [autodetect]
  --disable-vaapi          disable VAAPI code [autodetect]
  --disable-vda            disable VDA code [autodetect]
  --disable-vdpau          disable VDPAU code [autodetect]

Individual component options:
  --disable-everything     disable all components listed below
  --disable-encoder=NAME   disable encoder NAME
  --enable-encoder=NAME    enable encoder NAME
  --disable-encoders       disable all encoders
  --disable-decoder=NAME   disable decoder NAME
  --enable-decoder=NAME    enable decoder NAME
  --disable-decoders       disable all decoders
  --disable-hwaccel=NAME   disable hwaccel NAME
  --enable-hwaccel=NAME    enable hwaccel NAME
  --disable-hwaccels       disable all hwaccels
  --disable-muxer=NAME     disable muxer NAME
  --enable-muxer=NAME      enable muxer NAME
  --disable-muxers         disable all muxers
  --disable-demuxer=NAME   disable demuxer NAME
  --enable-demuxer=NAME    enable demuxer NAME
  --disable-demuxers       disable all demuxers
  --enable-parser=NAME     enable parser NAME
  --disable-parser=NAME    disable parser NAME
  --disable-parsers        disable all parsers
  --enable-bsf=NAME        enable bitstream filter NAME
  --disable-bsf=NAME       disable bitstream filter NAME
  --disable-bsfs           disable all bitstream filters
  --enable-protocol=NAME   enable protocol NAME
  --disable-protocol=NAME  disable protocol NAME
  --disable-protocols      disable all protocols
  --enable-indev=NAME      enable input device NAME
  --disable-indev=NAME     disable input device NAME
  --disable-indevs         disable input devices
  --enable-outdev=NAME     enable output device NAME
  --disable-outdev=NAME    disable output device NAME
  --disable-outdevs        disable output devices
  --disable-devices        disable all devices
  --enable-filter=NAME     enable filter NAME
  --disable-filter=NAME    disable filter NAME
  --disable-filters        disable all filters

External library support:
  --enable-avisynth        enable reading of AviSynth script files [no]
  --disable-bzlib          disable bzlib [autodetect]
  --enable-fontconfig      enable fontconfig, useful for drawtext filter [no]
  --enable-frei0r          enable frei0r video filtering [no]
  --enable-gnutls          enable gnutls, needed for https support
                           if openssl is not used [no]
  --disable-iconv          disable iconv [autodetect]
  --enable-ladspa          enable LADSPA audio filtering [no]
  --enable-libaacplus      enable AAC+ encoding via libaacplus [no]
  --enable-libass          enable libass subtitles rendering,
                           needed for subtitles and ass filter [no]
  --enable-libbluray       enable BluRay reading using libbluray [no]
  --enable-libbs2b         enable bs2b DSP library [no]
  --enable-libcaca         enable textual display using libcaca [no]
  --enable-libcelt         enable CELT decoding via libcelt [no]
  --enable-libcdio         enable audio CD grabbing with libcdio [no]
  --enable-libdc1394       enable IIDC-1394 grabbing using libdc1394
                           and libraw1394 [no]
  --enable-libfaac         enable AAC encoding via libfaac [no]
  --enable-libfdk-aac      enable AAC de/encoding via libfdk-aac [no]
  --enable-libflite        enable flite (voice synthesis) support via libflite [no]
  --enable-libfreetype     enable libfreetype, needed for drawtext filter [no]
  --enable-libfribidi      enable libfribidi, improves drawtext filter [no]
  --enable-libgme          enable Game Music Emu via libgme [no]
  --enable-libgsm          enable GSM de/encoding via libgsm [no]
  --enable-libiec61883     enable iec61883 via libiec61883 [no]
  --enable-libilbc         enable iLBC de/encoding via libilbc [no]
  --enable-libmodplug      enable ModPlug via libmodplug [no]
  --enable-libmp3lame      enable MP3 encoding via libmp3lame [no]
  --enable-libnut          enable NUT (de)muxing via libnut,
                           native (de)muxer exists [no]
  --enable-libopencore-amrnb enable AMR-NB de/encoding via libopencore-amrnb [no]
  --enable-libopencore-amrwb enable AMR-WB decoding via libopencore-amrwb [no]
  --enable-libopencv       enable video filtering via libopencv [no]
  --enable-libopenh264     enable H.264 encoding via OpenH264 [no]
  --enable-libopenjpeg     enable JPEG 2000 de/encoding via OpenJPEG [no]
  --enable-libopus         enable Opus de/encoding via libopus [no]
  --enable-libpulse        enable Pulseaudio input via libpulse [no]
  --enable-libquvi         enable quvi input via libquvi [no]
  --enable-librtmp         enable RTMP[E] support via librtmp [no]
  --enable-libschroedinger enable Dirac de/encoding via libschroedinger [no]
  --enable-libshine        enable fixed-point MP3 encoding via libshine [no]
  --enable-libsmbclient    enable Samba protocol via libsmbclient [no]
  --enable-libsoxr         enable Include libsoxr resampling [no]
  --enable-libspeex        enable Speex de/encoding via libspeex [no]
  --enable-libssh          enable SFTP protocol via libssh [no]
  --enable-libstagefright-h264  enable H.264 decoding via libstagefright [no]
  --enable-libtheora       enable Theora encoding via libtheora [no]
  --enable-libtwolame      enable MP2 encoding via libtwolame [no]
  --enable-libutvideo      enable Ut Video encoding and decoding via libutvideo [no]
  --enable-libv4l2         enable libv4l2/v4l-utils [no]
  --enable-libvidstab      enable video stabilization using vid.stab [no]
  --enable-libvo-aacenc    enable AAC encoding via libvo-aacenc [no]
  --enable-libvo-amrwbenc  enable AMR-WB encoding via libvo-amrwbenc [no]
  --enable-libvorbis       enable Vorbis en/decoding via libvorbis,
                           native implementation exists [no]
  --enable-libvpx          enable VP8 and VP9 de/encoding via libvpx [no]
  --enable-libwavpack      enable wavpack encoding via libwavpack [no]
  --enable-libwebp         enable WebP encoding via libwebp [no]
  --enable-libx264         enable H.264 encoding via x264 [no]
  --enable-libx265         enable HEVC encoding via x265 [no]
  --enable-libxavs         enable AVS encoding via xavs [no]
  --enable-libxcb          enable X11 grabbing using XCB [auto]
  --enable-libxcb-shm      enable X11 grabbing shm communication [auto]
  --enable-libxcb-xfixes   enable X11 grabbing mouse rendering [auto]
  --enable-libxcb-shape    enable X11 grabbing shape rendering [auto]
  --enable-libxvid         enable Xvid encoding via xvidcore,
                           native MPEG-4/Xvid encoder exists [no]
  --enable-libzmq          enable message passing via libzmq [no]
  --enable-libzvbi         enable teletext support via libzvbi [no]
  --disable-lzma           disable lzma [autodetect]
  --enable-decklink        enable Blackmagick DeckLink I/O support [no]
  --enable-nvenc           enable NVIDIA NVENC support [no]
  --enable-openal          enable OpenAL 1.1 capture support [no]
  --enable-opencl          enable OpenCL code
  --enable-opengl          enable OpenGL rendering [no]
  --enable-openssl         enable openssl, needed for https support
                           if gnutls is not used [no]
  --disable-sdl            disable sdl [autodetect]
  --enable-x11grab         enable X11 grabbing (legacy) [no]
  --disable-xlib           disable xlib [autodetect]
  --disable-zlib           disable zlib [autodetect]

  --enable-libjansson      enable JSON parsing via Jansson [yes]

Toolchain options:
  --arch=ARCH              select architecture [$arch]
  --cpu=CPU                select the minimum required CPU (affects
                           instruction selection, may crash on older CPUs)
  --cross-prefix=PREFIX    use PREFIX for compilation tools [$cross_prefix]
  --progs-suffix=SUFFIX    program name suffix []
  --enable-cross-compile   assume a cross-compiler is used
  --sysroot=PATH           root of cross-build tree
  --sysinclude=PATH        location of cross-build system headers
  --target-os=OS           compiler targets OS [$target_os]
  --target-exec=CMD        command to run executables on target
  --target-path=DIR        path to view of build directory on target
  --target-samples=DIR     path to samples directory on target
  --tempprefix=PATH        force fixed dir/prefix instead of mktemp for checks
  --toolchain=NAME         set tool defaults according to NAME
  --nm=NM                  use nm tool NM [$nm_default]
  --ar=AR                  use archive tool AR [$ar_default]
  --as=AS                  use assembler AS [$as_default]
  --windres=WINDRES        use windows resource compiler WINDRES [$windres_default]
  --yasmexe=EXE            use yasm-compatible assembler EXE [$yasmexe_default]
  --cc=CC                  use C compiler CC [$cc_default]
  --cxx=CXX                use C compiler CXX [$cxx_default]
  --dep-cc=DEPCC           use dependency generator DEPCC [$cc_default]
  --ld=LD                  use linker LD [$ld_default]
  --pkg-config=PKGCONFIG   use pkg-config tool PKGCONFIG [$pkg_config_default]
  --pkg-config-flags=FLAGS pass additional flags to pkgconf []
  --ranlib=RANLIB          use ranlib RANLIB [$ranlib_default]
  --doxygen=DOXYGEN        use DOXYGEN to generate API doc [$doxygen_default]
  --host-cc=HOSTCC         use host C compiler HOSTCC
  --host-cflags=HCFLAGS    use HCFLAGS when compiling for host
  --host-cppflags=HCPPFLAGS use HCPPFLAGS when compiling for host
  --host-ld=HOSTLD         use host linker HOSTLD
  --host-ldflags=HLDFLAGS  use HLDFLAGS when linking for host
  --host-libs=HLIBS        use libs HLIBS when linking for host
  --host-os=OS             compiler host OS [$target_os]
  --extra-cflags=ECFLAGS   add ECFLAGS to CFLAGS [$CFLAGS]
  --extra-cxxflags=ECFLAGS add ECFLAGS to CXXFLAGS [$CXXFLAGS]
  --extra-ldflags=ELDFLAGS add ELDFLAGS to LDFLAGS [$LDFLAGS]
  --extra-ldexeflags=ELDFLAGS add ELDFLAGS to LDEXEFLAGS [$LDEXEFLAGS]
  --extra-libs=ELIBS       add ELIBS [$ELIBS]
  --extra-version=STRING   version string suffix []
  --optflags=OPTFLAGS      override optimization-related compiler flags
  --build-suffix=SUFFIX    library name suffix []
  --enable-pic             build position-independent code
  --enable-thumb           compile for Thumb instruction set
  --enable-lto             use link-time optimization

Advanced options (experts only):
  --malloc-prefix=PREFIX   prefix malloc and related names with PREFIX
  --disable-symver         disable symbol versioning
  --enable-hardcoded-tables use hardcoded tables instead of runtime generation
  --disable-safe-bitstream-reader
                           disable buffer boundary checking in bitreaders
                           (faster, but may crash)
  --enable-memalign-hack   emulate memalign, interferes with memory debuggers
  --sws-max-filter-size=N  the max filter size swscale uses [$sws_max_filter_size_default]

Optimization options (experts only):
  --disable-asm            disable all assembly optimizations
  --disable-altivec        disable AltiVec optimizations
  --disable-amd3dnow       disable 3DNow! optimizations
  --disable-amd3dnowext    disable 3DNow! extended optimizations
  --disable-mmx            disable MMX optimizations
  --disable-mmxext         disable MMXEXT optimizations
  --disable-sse            disable SSE optimizations
  --disable-sse2           disable SSE2 optimizations
  --disable-sse3           disable SSE3 optimizations
  --disable-ssse3          disable SSSE3 optimizations
  --disable-sse4           disable SSE4 optimizations
  --disable-sse42          disable SSE4.2 optimizations
  --disable-avx            disable AVX optimizations
  --disable-xop            disable XOP optimizations
  --disable-fma3           disable FMA3 optimizations
  --disable-fma4           disable FMA4 optimizations
  --disable-avx2           disable AVX2 optimizations
  --disable-armv5te        disable armv5te optimizations
  --disable-armv6          disable armv6 optimizations
  --disable-armv6t2        disable armv6t2 optimizations
  --disable-vfp            disable VFP optimizations
  --disable-neon           disable NEON optimizations
  --disable-inline-asm     disable use of inline assembly
  --disable-yasm           disable use of nasm/yasm assembly
  --disable-mips32r2       disable MIPS32R2 optimizations
  --disable-mipsdspr1      disable MIPS DSP ASE R1 optimizations
  --disable-mipsdspr2      disable MIPS DSP ASE R2 optimizations
  --disable-mipsfpu        disable floating point MIPS optimizations
  --disable-fast-unaligned consider unaligned accesses slow

Developer options (useful when working on FFmpeg itself):
  --disable-debug          disable debugging symbols
  --enable-debug=LEVEL     set the debug level [$debuglevel]
  --disable-optimizations  disable compiler optimizations
  --enable-extra-warnings  enable more compiler warnings
  --disable-stripping      disable stripping of executables and shared libraries
  --assert-level=level     0(default), 1 or 2, amount of assertion testing,
                           2 causes a slowdown at runtime.
  --enable-memory-poisoning fill heap uninitialized allocated space with arbitrary data
  --valgrind=VALGRIND      run "make fate" tests through valgrind to detect memory
                           leaks and errors, using the specified valgrind binary.
                           Cannot be combined with --target-exec
  --enable-ftrapv          Trap arithmetic overflows
  --samples=PATH           location of test samples for FATE, if not set use
                           \$FATE_SAMPLES at make invocation time.
  --enable-neon-clobber-test check NEON registers for clobbering (should be
                           used only for debugging purposes)
  --enable-xmm-clobber-test check XMM registers for clobbering (Win64-only;
                           should be used only for debugging purposes)
  --enable-random          randomly enable/disable components
  --disable-random
  --enable-random=LIST     randomly enable/disable specific components or
  --disable-random=LIST    component groups. LIST is a comma-separated list
                           of NAME[:PROB] entries where NAME is a component
                           (group) and PROB the probability associated with
                           NAME (default 0.5).
  --random-seed=VALUE      seed value for --enable/disable-random

NOTE: Object files are built at the place where configure is launched.
EOF
  exit 0
}

quotes='""'

log(){
    echo "$@" >> $logfile
}

log_file(){
    log BEGIN $1
    pr -n -t $1 >> $logfile
    log END $1
}

echolog(){
    log "$@"
    echo "$@"
}

warn(){
    log "WARNING: $*"
    WARNINGS="${WARNINGS}WARNING: $*\n"
}

die(){
    echolog "$@"
    cat <<EOF

If you think configure made a mistake, make sure you are using the latest
version from Git.  If the latest version fails, report the problem to the
ffmpeg-user@ffmpeg.org mailing list or IRC #ffmpeg on irc.freenode.net.
EOF
    if disabled logging; then
        cat <<EOF
Rerun configure with logging enabled (do not use --disable-logging), and
include the log this produces with your report.
EOF
    else
        cat <<EOF
Include the log file "$logfile" produced by configure as this will help
solve the problem.
EOF
    fi
    exit 1
}

# Avoid locale weirdness, besides we really just want to translate ASCII.
toupper(){
    echo "$@" | tr abcdefghijklmnopqrstuvwxyz ABCDEFGHIJKLMNOPQRSTUVWXYZ
}

tolower(){
    echo "$@" | tr ABCDEFGHIJKLMNOPQRSTUVWXYZ abcdefghijklmnopqrstuvwxyz
}

c_escape(){
    echo "$*" | sed 's/["\\]/\\\0/g'
}

sh_quote(){
    v=$(echo "$1" | sed "s/'/'\\\\''/g")
    test "x$v" = "x${v#*[!A-Za-z0-9_/.+-]}" || v="'$v'"
    echo "$v"
}

cleanws(){
    echo "$@" | sed 's/^ *//;s/  */ /g;s/ *$//;s/\\r//g'
}

filter(){
    pat=$1
    shift
    for v; do
        eval "case $v in $pat) echo $v ;; esac"
    done
}

filter_out(){
    pat=$1
    shift
    for v; do
        eval "case $v in $pat) ;; *) echo $v ;; esac"
    done
}

map(){
    m=$1
    shift
    for v; do eval $m; done
}

add_suffix(){
    suffix=$1
    shift
    for v; do echo ${v}${suffix}; done
}

set_all(){
    value=$1
    shift
    for var in $*; do
        eval $var=$value
    done
}

set_weak(){
    value=$1
    shift
    for var; do
        eval : \${$var:=$value}
    done
}

sanitize_var_name(){
    echo $@ | sed 's/[^A-Za-z0-9_]/_/g'
}

set_safe(){
    var=$1
    shift
    eval $(sanitize_var_name "$var")='$*'
}

get_safe(){
    eval echo \$$(sanitize_var_name "$1")
}

pushvar(){
    for pvar in $*; do
        eval level=\${${pvar}_level:=0}
        eval ${pvar}_${level}="\$$pvar"
        eval ${pvar}_level=$(($level+1))
    done
}

popvar(){
    for pvar in $*; do
        eval level=\${${pvar}_level:-0}
        test $level = 0 && continue
        eval level=$(($level-1))
        eval $pvar="\${${pvar}_${level}}"
        eval ${pvar}_level=$level
        eval unset ${pvar}_${level}
    done
}

enable(){
    set_all yes $*
}

disable(){
    set_all no $*
}

enable_weak(){
    set_weak yes $*
}

disable_weak(){
    set_weak no $*
}

enable_safe(){
    for var; do
        enable $(echo "$var" | sed 's/[^A-Za-z0-9_]/_/g')
    done
}

disable_safe(){
    for var; do
        disable $(echo "$var" | sed 's/[^A-Za-z0-9_]/_/g')
    done
}

do_enable_deep(){
    for var; do
        enabled $var && continue
        eval sel="\$${var}_select"
        eval sgs="\$${var}_suggest"
        pushvar var sgs
        enable_deep $sel
        popvar sgs
        enable_deep_weak $sgs
        popvar var
    done
}

enable_deep(){
    do_enable_deep $*
    enable $*
}

enable_deep_weak(){
    for var; do
        disabled $var && continue
        pushvar var
        do_enable_deep $var
        popvar var
        enable_weak $var
    done
}

enabled(){
    test "${1#!}" = "$1" && op== || op=!=
    eval test "x\$${1#!}" $op "xyes"
}

disabled(){
    test "${1#!}" = "$1" && op== || op=!=
    eval test "x\$${1#!}" $op "xno"
}

enabled_all(){
    for opt; do
        enabled $opt || return 1
    done
}

disabled_all(){
    for opt; do
        disabled $opt || return 1
    done
}

enabled_any(){
    for opt; do
        enabled $opt && return 0
    done
}

disabled_any(){
    for opt; do
        disabled $opt && return 0
    done
    return 1
}

set_default(){
    for opt; do
        eval : \${$opt:=\$${opt}_default}
    done
}

is_in(){
    value=$1
    shift
    for var in $*; do
        [ $var = $value ] && return 0
    done
    return 1
}

do_check_deps(){
    for cfg; do
        cfg="${cfg#!}"
        enabled ${cfg}_checking && die "Circular dependency for $cfg."
        disabled ${cfg}_checking && continue
        enable ${cfg}_checking
        append allopts $cfg

        eval dep_all="\$${cfg}_deps"
        eval dep_any="\$${cfg}_deps_any"
        eval dep_sel="\$${cfg}_select"
        eval dep_sgs="\$${cfg}_suggest"
        eval dep_ifa="\$${cfg}_if"
        eval dep_ifn="\$${cfg}_if_any"

        pushvar cfg dep_all dep_any dep_sel dep_sgs dep_ifa dep_ifn
        do_check_deps $dep_all $dep_any $dep_sel $dep_sgs $dep_ifa $dep_ifn
        popvar cfg dep_all dep_any dep_sel dep_sgs dep_ifa dep_ifn

        [ -n "$dep_ifa" ] && { enabled_all $dep_ifa && enable_weak $cfg; }
        [ -n "$dep_ifn" ] && { enabled_any $dep_ifn && enable_weak $cfg; }
        enabled_all  $dep_all || disable $cfg
        enabled_any  $dep_any || disable $cfg
        disabled_any $dep_sel && disable $cfg

        if enabled $cfg; then
            enable_deep $dep_sel
            enable_deep_weak $dep_sgs
        fi

        disable ${cfg}_checking
    done
}

check_deps(){
    unset allopts

    do_check_deps "$@"

    for cfg in $allopts; do
        enabled $cfg || continue
        eval dep_extralibs="\$${cfg}_extralibs"
        test -n "$dep_extralibs" && add_extralibs $dep_extralibs
    done
}

print_config(){
    pfx=$1
    files=$2
    shift 2
    map 'eval echo "$v \${$v:-no}"' "$@" |
    awk "BEGIN { split(\"$files\", files) }
        {
            c = \"$pfx\" toupper(\$1);
            v = \$2;
            sub(/yes/, 1, v);
            sub(/no/,  0, v);
            for (f in files) {
                file = files[f];
                if (file ~ /\\.h\$/) {
                    printf(\"#define %s %d\\n\", c, v) >>file;
                } else if (file ~ /\\.asm\$/) {
                    printf(\"%%define %s %d\\n\", c, v) >>file;
                } else if (file ~ /\\.mak\$/) {
                    n = -v ? \"\" : \"!\";
                    printf(\"%s%s=yes\\n\", n, c) >>file;
                } else if (file ~ /\\.texi\$/) {
                    pre = -v ? \"\" : \"@c \";
                    yesno = \$2;
                    c2 = tolower(c);
                    gsub(/_/, \"-\", c2);
                    printf(\"%s@set %s %s\\n\", pre, c2, yesno) >>file;
                }
            }
        }"
}

print_enabled(){
    suf=$1
    shift
    for v; do
        enabled $v && printf "%s\n" ${v%$suf};
    done
}

append(){
    var=$1
    shift
    eval "$var=\"\$$var $*\""
}

prepend(){
    var=$1
    shift
    eval "$var=\"$* \$$var\""
}

unique(){
    var=$1
    uniq_list=""
    for tok in $(eval echo \$$var); do
        uniq_list="$(filter_out $tok $uniq_list) $tok"
    done
    eval "$var=\"${uniq_list}\""
}

add_cppflags(){
    append CPPFLAGS "$@"
}

add_cflags(){
    append CFLAGS $($cflags_filter "$@")
}

add_cxxflags(){
    append CXXFLAGS $($cflags_filter "$@")
}

add_asflags(){
    append ASFLAGS $($asflags_filter "$@")
}

add_ldflags(){
    append LDFLAGS $($ldflags_filter "$@")
}

add_ldexeflags(){
    append LDEXEFLAGS $($ldflags_filter "$@")
}

add_stripflags(){
    append ASMSTRIPFLAGS "$@"
}

add_extralibs(){
    prepend extralibs $($ldflags_filter "$@")
}

add_host_cppflags(){
    append host_cppflags "$@"
}

add_host_cflags(){
    append host_cflags $($host_cflags_filter "$@")
}

add_host_ldflags(){
    append host_ldflags $($host_ldflags_filter "$@")
}

add_compat(){
    append compat_objs $1
    shift
    map 'add_cppflags -D$v' "$@"
}

check_cmd(){
    log "$@"
    "$@" >> $logfile 2>&1
}

check_stat(){
    log check_stat "$@"
    stat "$1" >> $logfile 2>&1
}

cc_o(){
    eval printf '%s\\n' $CC_O
}

cc_e(){
    eval printf '%s\\n' $CC_E
}

check_cc(){
    log check_cc "$@"
    cat > $TMPC
    log_file $TMPC
    check_cmd $cc $CPPFLAGS $CFLAGS "$@" $CC_C $(cc_o $TMPO) $TMPC
}

check_cxx(){
    log check_cxx "$@"
    cat > $TMPCPP
    log_file $TMPCPP
    check_cmd $cxx $CPPFLAGS $CFLAGS $CXXFLAGS "$@" $CXX_C -o $TMPO $TMPCPP
}

check_oc(){
    log check_oc "$@"
    cat > $TMPM
    log_file $TMPM
    check_cmd $cc -Werror=missing-prototypes $CPPFLAGS $CFLAGS "$@" $CC_C $(cc_o $TMPO) $TMPM
}

check_cpp(){
    log check_cpp "$@"
    cat > $TMPC
    log_file $TMPC
    check_cmd $cc $CPPFLAGS $CFLAGS "$@" $(cc_e $TMPO) $TMPC
}

as_o(){
    eval printf '%s\\n' $AS_O
}

check_as(){
    log check_as "$@"
    cat > $TMPS
    log_file $TMPS
    check_cmd $as $CPPFLAGS $ASFLAGS "$@" $AS_C $(as_o $TMPO) $TMPS
}

check_inline_asm(){
    log check_inline_asm "$@"
    name="$1"
    code="$2"
    shift 2
    disable $name
    check_cc "$@" <<EOF && enable $name
void foo(void){ __asm__ volatile($code); }
EOF
}

check_insn(){
    log check_insn "$@"
    check_inline_asm ${1}_inline "\"$2\""
    echo "$2" | check_as && enable ${1}_external || disable ${1}_external
}

check_yasm(){
    log check_yasm "$@"
    echo "$1" > $TMPS
    log_file $TMPS
    shift 1
    check_cmd $yasmexe $YASMFLAGS -Werror "$@" -o $TMPO $TMPS
}

ld_o(){
    eval printf '%s\\n' $LD_O
}

check_ld(){
    log check_ld "$@"
    type=$1
    shift 1
    flags=$(filter_out '-l*|*.so' $@)
    libs=$(filter '-l*|*.so' $@)
    check_$type $($cflags_filter $flags) || return
    flags=$($ldflags_filter $flags)
    libs=$($ldflags_filter $libs)
    check_cmd $ld $LDFLAGS $flags $(ld_o $TMPE) $TMPO $libs $extralibs
}

print_include(){
    hdr=$1
    test "${hdr%.h}" = "${hdr}" &&
        echo "#include $hdr"    ||
        echo "#include <$hdr>"
}

check_code(){
    log check_code "$@"
    check=$1
    headers=$2
    code=$3
    shift 3
    {
        for hdr in $headers; do
            print_include $hdr
        done
        echo "int main(void) { $code; return 0; }"
    } | check_$check "$@"
}

check_cppflags(){
    log check_cppflags "$@"
    check_cc "$@" <<EOF && append CPPFLAGS "$@"
int x;
EOF
}

test_cflags(){
    log test_cflags "$@"
    set -- $($cflags_filter "$@")
    check_cc "$@" <<EOF
int x;
EOF
}

check_cflags(){
    log check_cflags "$@"
    test_cflags "$@" && add_cflags "$@"
}

check_cxxflags(){
    log check_cxxflags "$@"
    set -- $($cflags_filter "$@")
    check_cxx "$@" <<EOF && append CXXFLAGS "$@"
int x;
EOF
}

test_ldflags(){
    log test_ldflags "$@"
    check_ld "cc" "$@" <<EOF
int main(void){ return 0; }
EOF
}

check_ldflags(){
    log check_ldflags "$@"
    test_ldflags "$@" && add_ldflags "$@"
}

test_stripflags(){
    log test_stripflags "$@"
    # call check_cc to get a fresh TMPO
    check_cc <<EOF
int main(void) { return 0; }
EOF
    check_cmd $strip $ASMSTRIPFLAGS "$@" $TMPO
}

check_stripflags(){
    log check_stripflags "$@"
    test_stripflags "$@" && add_stripflags "$@"
}

check_header(){
    log check_header "$@"
    header=$1
    shift
    disable_safe $header
    check_cpp "$@" <<EOF && enable_safe $header
#include <$header>
int x;
EOF
}

check_header_oc(){
    log check_header_oc "$@"
    rm -f -- "$TMPO"
    header=$1
    shift
    disable_safe $header
    {
       echo "#include <$header>"
       echo "int main(void) { return 0; }"
    } | check_oc && check_stat "$TMPO" && enable_safe $headers
}

check_func(){
    log check_func "$@"
    func=$1
    shift
    disable $func
    check_ld "cc" "$@" <<EOF && enable $func
extern int $func();
int main(void){ $func(); }
EOF
}

check_mathfunc(){
    log check_mathfunc "$@"
    func=$1
    narg=$2
    shift 2
    test $narg = 2 && args="f, g" || args="f"
    disable $func
    check_ld "cc" "$@" <<EOF && enable $func
#include <math.h>
float foo(float f, float g) { return $func($args); }
int main(void){ return (int) foo; }
EOF
}

check_func_headers(){
    log check_func_headers "$@"
    headers=$1
    funcs=$2
    shift 2
    {
        for hdr in $headers; do
            print_include $hdr
        done
        for func in $funcs; do
            echo "long check_$func(void) { return (long) $func; }"
        done
        echo "int main(void) { return 0; }"
    } | check_ld "cc" "$@" && enable $funcs && enable_safe $headers
}

check_class_headers_cpp(){
    log check_class_headers_cpp "$@"
    headers=$1
    classes=$2
    shift 2
    {
        for hdr in $headers; do
            echo "#include <$hdr>"
        done
        echo "int main(void) { "
        i=1
        for class in $classes; do
            echo "$class obj$i;"
            i=$(expr $i + 1)
        done
        echo "return 0; }"
    } | check_ld "cxx" "$@" && enable $funcs && enable_safe $headers
}

check_cpp_condition(){
    log check_cpp_condition "$@"
    header=$1
    condition=$2
    shift 2
    check_cpp "$@" <<EOF
#include <$header>
#if !($condition)
#error "unsatisfied condition: $condition"
#endif
EOF
}

check_lib(){
    log check_lib "$@"
    header="$1"
    func="$2"
    shift 2
    check_header $header && check_func $func "$@" && add_extralibs "$@"
}

check_lib2(){
    log check_lib2 "$@"
    headers="$1"
    funcs="$2"
    shift 2
    check_func_headers "$headers" "$funcs" "$@" && add_extralibs "$@"
}

check_lib_cpp(){
    log check_lib_cpp "$@"
    headers="$1"
    classes="$2"
    shift 2
    check_class_headers_cpp "$headers" "$classes" "$@" && add_extralibs "$@"
}

check_pkg_config(){
    log check_pkg_config "$@"
    pkgandversion="$1"
    pkg="${1%% *}"
    headers="$2"
    funcs="$3"
    shift 3
    check_cmd $pkg_config --exists --print-errors $pkgandversion || return
    pkg_cflags=$($pkg_config --cflags $pkg_config_flags $pkg)
    pkg_libs=$($pkg_config --libs $pkg_config_flags $pkg)
    check_func_headers "$headers" "$funcs" $pkg_cflags $pkg_libs "$@" &&
        set_safe ${pkg}_cflags $pkg_cflags   &&
        set_safe ${pkg}_libs   $pkg_libs
}

check_exec(){
    check_ld "cc" "$@" && { enabled cross_compile || $TMPE >> $logfile 2>&1; }
}

check_exec_crash(){
    code=$(cat)

    # exit() is not async signal safe.  _Exit (C99) and _exit (POSIX)
    # are safe but may not be available everywhere.  Thus we use
    # raise(SIGTERM) instead.  The check is run in a subshell so we
    # can redirect the "Terminated" message from the shell.  SIGBUS
    # is not defined by standard C so it is used conditionally.

    (check_exec "$@") >> $logfile 2>&1 <<EOF
#include <signal.h>
static void sighandler(int sig){
    raise(SIGTERM);
}
int foo(void){
    $code
}
int (*func_ptr)(void) = foo;
int main(void){
    signal(SIGILL, sighandler);
    signal(SIGFPE, sighandler);
    signal(SIGSEGV, sighandler);
#ifdef SIGBUS
    signal(SIGBUS, sighandler);
#endif
    return func_ptr();
}
EOF
}

check_type(){
    log check_type "$@"
    headers=$1
    type=$2
    shift 2
    disable_safe "$type"
    check_code cc "$headers" "$type v" "$@" && enable_safe "$type"
}

check_struct(){
    log check_struct "$@"
    headers=$1
    struct=$2
    member=$3
    shift 3
    disable_safe "${struct}_${member}"
    check_code cc "$headers" "const void *p = &(($struct *)0)->$member" "$@" &&
        enable_safe "${struct}_${member}"
}

check_builtin(){
    log check_builtin "$@"
    name=$1
    headers=$2
    builtin=$3
    shift 3
    disable "$name"
    check_code ld "$headers" "$builtin" "cc" "$@" && enable "$name"
}

check_compile_assert(){
    log check_compile_assert "$@"
    name=$1
    headers=$2
    condition=$3
    shift 3
    disable "$name"
    check_code cc "$headers" "char c[2 * !!($condition) - 1]" "$@" && enable "$name"
}

require(){
    name="$1"
    header="$2"
    func="$3"
    shift 3
    check_lib $header $func "$@" || die "ERROR: $name not found"
}

require2(){
    name="$1"
    headers="$2"
    func="$3"
    shift 3
    check_lib2 "$headers" $func "$@" || die "ERROR: $name not found"
}

require_cpp(){
    name="$1"
    headers="$2"
    classes="$3"
    shift 3
    check_lib_cpp "$headers" "$classes" "$@" || die "ERROR: $name not found"
}

use_pkg_config(){
    pkg="$1"
    check_pkg_config "$@" || return 1
    add_cflags    $(get_safe ${pkg}_cflags)
    add_extralibs $(get_safe ${pkg}_libs)
}

require_pkg_config(){
    use_pkg_config "$@" || die "ERROR: $pkg not found using pkg-config$pkg_config_fail_message"
}

require_libfreetype(){
    log require_libfreetype "$@"
    pkg="freetype2"
    check_cmd $pkg_config --exists --print-errors $pkg \
      || die "ERROR: $pkg not found"
    pkg_cflags=$($pkg_config --cflags $pkg_config_flags $pkg)
    pkg_libs=$($pkg_config --libs $pkg_config_flags $pkg)
    {
        echo "#include <ft2build.h>"
        echo "#include FT_FREETYPE_H"
        echo "long check_func(void) { return (long) FT_Init_FreeType; }"
        echo "int main(void) { return 0; }"
    } | check_ld "cc" $pkg_cflags $pkg_libs \
      && set_safe ${pkg}_cflags $pkg_cflags \
      && set_safe ${pkg}_libs   $pkg_libs \
      || die "ERROR: $pkg not found"
    add_cflags    $(get_safe ${pkg}_cflags)
    add_extralibs $(get_safe ${pkg}_libs)
}

hostcc_e(){
    eval printf '%s\\n' $HOSTCC_E
}

hostcc_o(){
    eval printf '%s\\n' $HOSTCC_O
}

check_host_cc(){
    log check_host_cc "$@"
    cat > $TMPC
    log_file $TMPC
    check_cmd $host_cc $host_cflags "$@" $HOSTCC_C $(hostcc_o $TMPO) $TMPC
}

check_host_cpp(){
    log check_host_cpp "$@"
    cat > $TMPC
    log_file $TMPC
    check_cmd $host_cc $host_cppflags $host_cflags "$@" $(hostcc_e $TMPO) $TMPC
}

check_host_cppflags(){
    log check_host_cppflags "$@"
    check_host_cc "$@" <<EOF && append host_cppflags "$@"
int x;
EOF
}

check_host_cflags(){
    log check_host_cflags "$@"
    set -- $($host_cflags_filter "$@")
    check_host_cc "$@" <<EOF && append host_cflags "$@"
int x;
EOF
}

check_host_cpp_condition(){
    log check_host_cpp_condition "$@"
    header=$1
    condition=$2
    shift 2
    check_host_cpp "$@" <<EOF
#include <$header>
#if !($condition)
#error "unsatisfied condition: $condition"
#endif
EOF
}

apply(){
    file=$1
    shift
    "$@" < "$file" > "$file.tmp" && mv "$file.tmp" "$file" || rm "$file.tmp"
}

cp_if_changed(){
    cmp -s "$1" "$2" && echo "$2 is unchanged" && return
    mkdir -p "$(dirname $2)"
    $cp_f "$1" "$2"
}

# CONFIG_LIST contains configurable options, while HAVE_LIST is for
# system-dependent things.

COMPONENT_LIST="
    bsfs
    decoders
    demuxers
    encoders
    filters
    hwaccels
    indevs
    muxers
    outdevs
    parsers
    protocols
"

EXAMPLE_LIST="
    avio_reading_example
    decoding_encoding_example
    demuxing_decoding_example
    extract_mvs_example
    filter_audio_example
    filtering_audio_example
    filtering_video_example
    metadata_example
    muxing_example
    remuxing_example
    resampling_audio_example
    scaling_video_example
    transcode_aac_example
    transcoding_example
"

EXTERNAL_LIBRARY_LIST="
    avisynth
    bzlib
    crystalhd
    decklink
    frei0r
    gnutls
    iconv
    ladspa
    libaacplus
    libass
    libbluray
    libbs2b
    libcaca
    libcdio
    libcelt
    libdc1394
    libfaac
    libfdk_aac
    libflite
    libfontconfig
    libfreetype
    libfribidi
    libgme
    libgsm
    libiec61883
    libilbc
    libmodplug
    libmp3lame
    libnut
    libopencore_amrnb
    libopencore_amrwb
    libopencv
    libopenh264
    libopenjpeg
    libopus
    libpulse
    libquvi
    librtmp
    libschroedinger
    libshine
    libsmbclient
    libsoxr
    libspeex
    libssh
    libstagefright_h264
    libtheora
    libtwolame
    libutvideo
    libv4l2
    libvidstab
    libvo_aacenc
    libvo_amrwbenc
    libvorbis
    libvpx
    libwavpack
    libwebp
    libx264
    libx265
    libxavs
    libxcb
    libxcb_shm
    libxcb_shape
    libxcb_xfixes
    libxvid
    libzmq
    libzvbi
    lzma
    nvenc
    openal
    opencl
    opengl
    openssl
    sdl
    x11grab
    xlib
    zlib
    libjansson
"

DOCUMENT_LIST="
    doc
    htmlpages
    manpages
    podpages
    txtpages
"

FEATURE_LIST="
    ftrapv
    gray
    hardcoded_tables
    runtime_cpudetect
    safe_bitstream_reader
    shared
    small
    static
    swscale_alpha
"

HWACCEL_LIST="
    dxva2
    vaapi
    vda
    vdpau
    xvmc
"

LIBRARY_LIST="
    avcodec
    avdevice
    avfilter
    avformat
    avresample
    avutil
    postproc
    swresample
    swscale
"

LICENSE_LIST="
    gpl
    nonfree
    version3
"

PROGRAM_LIST="
    ffplay
    ffprobe
    ffserver
    ffmpeg
"

SUBSYSTEM_LIST="
    dct
    dwt
    error_resilience
    faan
    fast_unaligned
    fft
    lsp
    lzo
    mdct
    pixelutils
    network
    rdft
"

CONFIG_LIST="
    $COMPONENT_LIST
    $DOCUMENT_LIST
    $EXAMPLE_LIST
    $EXTERNAL_LIBRARY_LIST
    $FEATURE_LIST
    $HWACCEL_LIST
    $LICENSE_LIST
    $LIBRARY_LIST
    $PROGRAM_LIST
    $SUBSYSTEM_LIST
    fontconfig
    incompatible_libav_abi
    memalign_hack
    memory_poisoning
    neon_clobber_test
    pic
    pod2man
    raise_major
    thumb
    xmm_clobber_test
"

THREADS_LIST="
    pthreads
    os2threads
    w32threads
"

ATOMICS_LIST="
    atomics_gcc
    atomics_suncc
    atomics_win32
"

ARCH_LIST="
    aarch64
    alpha
    arm
    avr32
    avr32_ap
    avr32_uc
    bfin
    ia64
    m68k
    mips
    mips64
    parisc
    ppc
    ppc64
    s390
    sh4
    sparc
    sparc64
    tilegx
    tilepro
    tomi
    x86
    x86_32
    x86_64
"

ARCH_EXT_LIST_ARM="
    armv5te
    armv6
    armv6t2
    armv8
    neon
    vfp
    vfpv3
    setend
"

ARCH_EXT_LIST_MIPS="
    mipsfpu
    mips32r2
    mipsdspr1
    mipsdspr2
"

ARCH_EXT_LIST_X86_SIMD="
    amd3dnow
    amd3dnowext
    avx
    avx2
    fma3
    fma4
    mmx
    mmxext
    sse
    sse2
    sse3
    sse4
    sse42
    ssse3
    xop
"

ARCH_EXT_LIST_PPC="
    altivec
    dcbzl
    ldbrx
    ppc4xx
    vsx
"

ARCH_EXT_LIST_X86="
    $ARCH_EXT_LIST_X86_SIMD
    cpunop
    i686
"

ARCH_EXT_LIST="
    $ARCH_EXT_LIST_ARM
    $ARCH_EXT_LIST_PPC
    $ARCH_EXT_LIST_X86
    $ARCH_EXT_LIST_MIPS
    loongson
"

ARCH_FEATURES="
    aligned_stack
    fast_64bit
    fast_clz
    fast_cmov
    local_aligned_8
    local_aligned_16
    local_aligned_32
    simd_align_16
"

BUILTIN_LIST="
    atomic_cas_ptr
    atomic_compare_exchange
    machine_rw_barrier
    MemoryBarrier
    mm_empty
    rdtsc
    sarestart
    sync_val_compare_and_swap
"
HAVE_LIST_CMDLINE="
    inline_asm
    symver
    yasm
"

HAVE_LIST_PUB="
    bigendian
    fast_unaligned
    incompatible_libav_abi
"

HEADERS_LIST="
    alsa_asoundlib_h
    altivec_h
    arpa_inet_h
    asm_types_h
    cdio_paranoia_h
    cdio_paranoia_paranoia_h
    dev_bktr_ioctl_bt848_h
    dev_bktr_ioctl_meteor_h
    dev_ic_bt8xx_h
    dev_video_bktr_ioctl_bt848_h
    dev_video_meteor_ioctl_meteor_h
    direct_h
    dlfcn_h
    dxva_h
    ES2_gl_h
    gsm_h
    io_h
    mach_mach_time_h
    machine_ioctl_bt848_h
    machine_ioctl_meteor_h
    malloc_h
    openjpeg_1_5_openjpeg_h
    OpenGL_gl3_h
    poll_h
    sndio_h
    soundcard_h
    sys_mman_h
    sys_param_h
    sys_resource_h
    sys_select_h
    sys_soundcard_h
    sys_time_h
    sys_un_h
    sys_videoio_h
    termios_h
    udplite_h
    unistd_h
    windows_h
    winsock2_h
"

INTRINSICS_LIST="
    intrinsics_neon
"

MATH_FUNCS="
    atanf
    atan2f
    cbrt
    cbrtf
    cosf
    exp2
    exp2f
    expf
    isinf
    isnan
    ldexpf
    llrint
    llrintf
    log2
    log2f
    log10f
    lrint
    lrintf
    powf
    rint
    round
    roundf
    sinf
    trunc
    truncf
"

SYSTEM_FUNCS="
    access
    aligned_malloc
    clock_gettime
    closesocket
    CommandLineToArgvW
    CoTaskMemFree
    CryptGenRandom
    dlopen
    fcntl
    flt_lim
    fork
    getaddrinfo
    gethrtime
    getopt
    GetProcessAffinityMask
    GetProcessMemoryInfo
    GetProcessTimes
    getrusage
    getservbyport
    GetSystemTimeAsFileTime
    gettimeofday
    glob
    glXGetProcAddress
    gmtime_r
    inet_aton
    isatty
    jack_port_get_latency_range
    kbhit
    localtime_r
    lzo1x_999_compress
    mach_absolute_time
    MapViewOfFile
    memalign
    mkstemp
    mmap
    mprotect
    nanosleep
    PeekNamedPipe
    posix_memalign
    pthread_cancel
    sched_getaffinity
    SetConsoleTextAttribute
    setmode
    setrlimit
    Sleep
    strerror_r
    sysconf
    sysctl
    usleep
    VirtualAlloc
    wglGetProcAddress
"

TOOLCHAIN_FEATURES="
    as_dn_directive
    as_func
    asm_mod_q
    attribute_may_alias
    attribute_packed
    ebp_available
    ebx_available
    gnu_as
    gnu_windres
    ibm_asm
    inline_asm_labels
    inline_asm_nonlocal_labels
    inline_asm_direct_symbol_refs
    pragma_deprecated
    rsync_contimeout
    symver_asm_label
    symver_gnu_asm
    vfp_args
    xform_asm
    xmm_clobbers
"

TYPES_LIST="
    CONDITION_VARIABLE_Ptr
    DXVA_PicParams_HEVC
    socklen_t
    struct_addrinfo
    struct_group_source_req
    struct_ip_mreq_source
    struct_ipv6_mreq
    struct_pollfd
    struct_rusage_ru_maxrss
    struct_sctp_event_subscribe
    struct_sockaddr_in6
    struct_sockaddr_sa_len
    struct_sockaddr_storage
    struct_stat_st_mtim_tv_nsec
    struct_v4l2_frmivalenum_discrete
"

HAVE_LIST="
    $ARCH_EXT_LIST
    $(add_suffix _external $ARCH_EXT_LIST)
    $(add_suffix _inline   $ARCH_EXT_LIST)
    $ARCH_FEATURES
    $ATOMICS_LIST
    $BUILTIN_LIST
    $HAVE_LIST_CMDLINE
    $HAVE_LIST_PUB
    $HEADERS_LIST
    $INTRINSICS_LIST
    $MATH_FUNCS
    $SYSTEM_FUNCS
    $THREADS_LIST
    $TOOLCHAIN_FEATURES
    $TYPES_LIST
    atomics_native
    dos_paths
    dxva2api_cobj
    dxva2_lib
    libc_msvcrt
    libdc1394_1
    libdc1394_2
    makeinfo
    makeinfo_html
    perl
    pod2man
    sdl
    section_data_rel_ro
    texi2html
    threads
    vdpau_x11
    xlib
"

# options emitted with CONFIG_ prefix but not available on the command line
CONFIG_EXTRA="
    aandcttables
    ac3dsp
    audio_frame_queue
    audiodsp
    blockdsp
    bswapdsp
    cabac
    dvprofile
    exif
    faandct
    faanidct
    fdctdsp
    frame_thread_encoder
    gcrypt
    golomb
    gplv3
    h263dsp
    h264chroma
    h264dsp
    h264pred
    h264qpel
    hpeldsp
    huffman
    huffyuvdsp
    huffyuvencdsp
    idctdsp
    iirfilter
    imdct15
    intrax8
    lgplv3
    llauddsp
    llviddsp
    lpc
    me_cmp
    mpeg_er
    mpegaudio
    mpegaudiodsp
    mpegvideo
    mpegvideoenc
    nettle
    pixblockdsp
    qpeldsp
    rangecoder
    riffdec
    riffenc
    rtpdec
    rtpenc_chain
    sinewin
    startcode
    tpeldsp
    videodsp
    vp3dsp
    wma_freqs
"

CMDLINE_SELECT="
    $ARCH_EXT_LIST
    $CONFIG_LIST
    $HAVE_LIST_CMDLINE
    $THREADS_LIST
    asm
    cross_compile
    debug
    extra_warnings
    logging
    lto
    optimizations
    rpath
    stripping
"

PATHS_LIST="
    bindir
    datadir
    docdir
    incdir
    libdir
    mandir
    prefix
    shlibdir
"

CMDLINE_SET="
    $PATHS_LIST
    ar
    arch
    as
    assert_level
    build_suffix
    cc
    cpu
    cross_prefix
    cxx
    dep_cc
    doxygen
    extra_version
    gas
    host_cc
    host_cflags
    host_ld
    host_ldflags
    host_libs
    host_os
    install
    ld
    logfile
    malloc_prefix
    nm
    optflags
    pkg_config
    pkg_config_flags
    progs_suffix
    random_seed
    ranlib
    samples
    strip
    sws_max_filter_size
    sysinclude
    sysroot
    target_exec
    target_os
    target_path
    target_samples
    tempprefix
    toolchain
    valgrind
    yasmexe
"

CMDLINE_APPEND="
    extra_cflags
    extra_cxxflags
    host_cppflags
"

# code dependency declarations

# architecture extensions

armv5te_deps="arm"
armv6_deps="arm"
armv6t2_deps="arm"
armv8_deps="aarch64"
neon_deps_any="aarch64 arm"
intrinsics_neon_deps="neon"
vfp_deps_any="aarch64 arm"
vfpv3_deps="vfp"
setend_deps="arm"

map 'eval ${v}_inline_deps=inline_asm' $ARCH_EXT_LIST_ARM

mipsfpu_deps="mips"
mips32r2_deps="mips"
mipsdspr1_deps="mips"
mipsdspr2_deps="mips"

altivec_deps="ppc"
ppc4xx_deps="ppc"
vsx_deps="ppc"

cpunop_deps="i686"
x86_64_select="i686"
x86_64_suggest="fast_cmov"

amd3dnow_deps="mmx"
amd3dnowext_deps="amd3dnow"
i686_deps="x86"
mmx_deps="x86"
mmxext_deps="mmx"
sse_deps="mmxext"
sse2_deps="sse"
sse3_deps="sse2"
ssse3_deps="sse3"
sse4_deps="ssse3"
sse42_deps="sse4"
avx_deps="sse42"
xop_deps="avx"
fma3_deps="avx"
fma4_deps="avx"
avx2_deps="avx"

mmx_external_deps="yasm"
mmx_inline_deps="inline_asm"
mmx_suggest="mmx_external mmx_inline"

for ext in $(filter_out mmx $ARCH_EXT_LIST_X86_SIMD); do
    eval dep=\$${ext}_deps
    eval ${ext}_external_deps='"${dep}_external"'
    eval ${ext}_inline_deps='"${dep}_inline"'
    eval ${ext}_suggest='"${ext}_external ${ext}_inline"'
done

aligned_stack_if_any="aarch64 ppc x86"
fast_64bit_if_any="aarch64 alpha ia64 mips64 parisc64 ppc64 sparc64 x86_64"
fast_clz_if_any="aarch64 alpha avr32 mips ppc x86"
fast_unaligned_if_any="aarch64 ppc x86"
simd_align_16_if_any="altivec neon sse"

# system capabilities

symver_if_any="symver_asm_label symver_gnu_asm"

# threading support
atomics_gcc_if_any="sync_val_compare_and_swap atomic_compare_exchange"
atomics_suncc_if="atomic_cas_ptr machine_rw_barrier"
atomics_win32_if="MemoryBarrier"
atomics_native_if_any="$ATOMICS_LIST"
w32threads_deps="atomics_native"
threads_if_any="$THREADS_LIST"

# subsystems
dct_select="rdft"
error_resilience_select="me_cmp"
faandct_deps="faan fdctdsp"
faanidct_deps="faan idctdsp"
frame_thread_encoder_deps="encoders threads"
intrax8_select="error_resilience"
mdct_select="fft"
rdft_select="fft"
me_cmp_select="fdctdsp idctdsp pixblockdsp"
mpeg_er_select="error_resilience"
mpegaudio_select="mpegaudiodsp"
mpegaudiodsp_select="dct"
mpegvideo_select="blockdsp h264chroma hpeldsp idctdsp me_cmp videodsp"
mpegvideoenc_select="me_cmp mpegvideo pixblockdsp qpeldsp"

# decoders / encoders
aac_decoder_select="imdct15 mdct sinewin"
aac_encoder_select="audio_frame_queue iirfilter mdct sinewin"
aac_latm_decoder_select="aac_decoder aac_latm_parser"
ac3_decoder_select="ac3_parser ac3dsp bswapdsp mdct"
ac3_fixed_decoder_select="ac3_parser ac3dsp bswapdsp mdct"
ac3_encoder_select="ac3dsp audiodsp mdct me_cmp"
ac3_fixed_encoder_select="ac3dsp audiodsp mdct me_cmp"
aic_decoder_select="golomb idctdsp"
alac_encoder_select="lpc"
als_decoder_select="bswapdsp"
amrnb_decoder_select="lsp"
amrwb_decoder_select="lsp"
amv_decoder_select="sp5x_decoder exif"
amv_encoder_select="aandcttables mpegvideoenc"
ape_decoder_select="bswapdsp llauddsp"
apng_decoder_select="zlib"
asv1_decoder_select="blockdsp bswapdsp idctdsp"
asv1_encoder_select="bswapdsp fdctdsp pixblockdsp"
asv2_decoder_select="blockdsp bswapdsp idctdsp"
asv2_encoder_select="bswapdsp fdctdsp pixblockdsp"
atrac1_decoder_select="mdct sinewin"
atrac3_decoder_select="mdct"
atrac3p_decoder_select="mdct sinewin"
avrn_decoder_select="exif"
bink_decoder_select="blockdsp hpeldsp"
binkaudio_dct_decoder_select="mdct rdft dct sinewin wma_freqs"
binkaudio_rdft_decoder_select="mdct rdft sinewin wma_freqs"
cavs_decoder_select="blockdsp golomb h264chroma idctdsp qpeldsp videodsp"
cllc_decoder_select="bswapdsp"
comfortnoise_encoder_select="lpc"
cook_decoder_select="audiodsp mdct sinewin"
cscd_decoder_select="lzo"
cscd_decoder_suggest="zlib"
dca_decoder_select="mdct"
dirac_decoder_select="dwt golomb videodsp mpegvideoenc"
dnxhd_decoder_select="blockdsp idctdsp"
dnxhd_encoder_select="aandcttables blockdsp fdctdsp idctdsp mpegvideoenc pixblockdsp"
dvvideo_decoder_select="dvprofile idctdsp"
dvvideo_encoder_select="dvprofile fdctdsp me_cmp pixblockdsp"
dxa_decoder_select="zlib"
eac3_decoder_select="ac3_decoder"
eac3_encoder_select="ac3_encoder"
eamad_decoder_select="aandcttables blockdsp bswapdsp idctdsp mpegvideo"
eatgq_decoder_select="aandcttables"
eatqi_decoder_select="aandcttables blockdsp bswapdsp idctdsp mpeg1video_decoder"
exr_decoder_select="zlib"
ffv1_decoder_select="golomb rangecoder"
ffv1_encoder_select="rangecoder"
ffvhuff_decoder_select="huffyuv_decoder"
ffvhuff_encoder_select="huffyuv_encoder"
fic_decoder_select="golomb"
flac_decoder_select="golomb"
flac_encoder_select="bswapdsp golomb lpc"
flashsv_decoder_select="zlib"
flashsv_encoder_select="zlib"
flashsv2_encoder_select="zlib"
flashsv2_decoder_select="zlib"
flv_decoder_select="h263_decoder"
flv_encoder_select="h263_encoder"
fourxm_decoder_select="blockdsp bswapdsp"
fraps_decoder_select="bswapdsp huffman"
g2m_decoder_select="blockdsp idctdsp zlib"
g729_decoder_select="audiodsp"
h261_decoder_select="mpeg_er mpegvideo"
h261_encoder_select="aandcttables mpegvideoenc"
h263_decoder_select="error_resilience h263_parser h263dsp mpeg_er mpegvideo qpeldsp"
h263_encoder_select="aandcttables h263dsp mpegvideoenc"
h263i_decoder_select="h263_decoder"
h263p_encoder_select="h263_encoder"
h264_decoder_select="cabac golomb h264chroma h264dsp h264pred h264qpel startcode videodsp"
h264_decoder_suggest="error_resilience"
hevc_decoder_select="bswapdsp cabac golomb videodsp"
huffyuv_decoder_select="bswapdsp huffyuvdsp llviddsp"
huffyuv_encoder_select="bswapdsp huffman huffyuvencdsp llviddsp"
iac_decoder_select="imc_decoder"
imc_decoder_select="bswapdsp fft mdct sinewin"
indeo3_decoder_select="hpeldsp"
interplay_video_decoder_select="hpeldsp"
jpegls_decoder_select="golomb mjpeg_decoder"
jpegls_encoder_select="golomb"
jv_decoder_select="blockdsp"
lagarith_decoder_select="huffyuvdsp"
ljpeg_encoder_select="aandcttables idctdsp"
loco_decoder_select="golomb"
mdec_decoder_select="blockdsp idctdsp mpegvideo"
metasound_decoder_select="lsp mdct sinewin"
mimic_decoder_select="blockdsp bswapdsp hpeldsp idctdsp"
mjpeg_decoder_select="blockdsp hpeldsp exif idctdsp"
mjpeg_encoder_select="aandcttables mpegvideoenc"
mjpegb_decoder_select="mjpeg_decoder"
mlp_decoder_select="mlp_parser"
motionpixels_decoder_select="bswapdsp"
mp1_decoder_select="mpegaudio"
mp1float_decoder_select="mpegaudio"
mp2_decoder_select="mpegaudio"
mp2float_decoder_select="mpegaudio"
mp3_decoder_select="mpegaudio"
mp3adu_decoder_select="mpegaudio"
mp3adufloat_decoder_select="mpegaudio"
mp3float_decoder_select="mpegaudio"
mp3on4_decoder_select="mpegaudio"
mp3on4float_decoder_select="mpegaudio"
mpc7_decoder_select="bswapdsp mpegaudiodsp"
mpc8_decoder_select="mpegaudiodsp"
mpeg_xvmc_decoder_deps="X11_extensions_XvMClib_h"
mpeg_xvmc_decoder_select="mpeg2video_decoder"
mpegvideo_decoder_select="error_resilience mpeg_er mpegvideo"
mpeg1video_decoder_select="error_resilience mpeg_er mpegvideo"
mpeg1video_encoder_select="aandcttables mpegvideoenc h263dsp"
mpeg2video_decoder_select="error_resilience mpeg_er mpegvideo"
mpeg2video_encoder_select="aandcttables mpegvideoenc h263dsp"
mpeg4_decoder_select="h263_decoder mpeg4video_parser"
mpeg4_encoder_select="h263_encoder"
msmpeg4v1_decoder_select="h263_decoder"
msmpeg4v2_decoder_select="h263_decoder"
msmpeg4v2_encoder_select="h263_encoder"
msmpeg4v3_decoder_select="h263_decoder"
msmpeg4v3_encoder_select="h263_encoder"
mss2_decoder_select="error_resilience mpeg_er qpeldsp vc1_decoder"
mxpeg_decoder_select="mjpeg_decoder"
nellymoser_decoder_select="mdct sinewin"
nellymoser_encoder_select="audio_frame_queue mdct sinewin"
nuv_decoder_select="idctdsp lzo"
on2avc_decoder_select="mdct"
opus_decoder_deps="swresample"
opus_decoder_select="imdct15"
png_decoder_select="zlib"
png_encoder_select="huffyuvencdsp zlib"
prores_decoder_select="blockdsp idctdsp"
prores_encoder_select="fdctdsp"
qcelp_decoder_select="lsp"
qdm2_decoder_select="mdct rdft mpegaudiodsp"
ra_144_encoder_select="audio_frame_queue lpc audiodsp"
ra_144_decoder_select="audiodsp"
ralf_decoder_select="golomb"
rawvideo_decoder_select="bswapdsp"
rtjpeg_decoder_select="me_cmp"
rv10_decoder_select="error_resilience h263_decoder h263dsp mpeg_er"
rv10_encoder_select="h263_encoder"
rv20_decoder_select="error_resilience h263_decoder h263dsp mpeg_er"
rv20_encoder_select="h263_encoder"
rv30_decoder_select="error_resilience golomb h264chroma h264pred h264qpel mpeg_er mpegvideo videodsp"
rv40_decoder_select="error_resilience golomb h264chroma h264pred h264qpel mpeg_er mpegvideo videodsp"
shorten_decoder_select="golomb"
sipr_decoder_select="lsp"
snow_decoder_select="dwt h264qpel hpeldsp me_cmp rangecoder videodsp"
snow_encoder_select="aandcttables dwt h264qpel hpeldsp me_cmp mpegvideoenc rangecoder"
sonic_decoder_select="golomb rangecoder"
sonic_encoder_select="golomb rangecoder"
sonic_ls_encoder_select="golomb rangecoder"
sp5x_decoder_select="mjpeg_decoder"
svq1_decoder_select="hpeldsp"
svq1_encoder_select="aandcttables hpeldsp me_cmp mpegvideoenc"
svq3_decoder_select="h264_decoder hpeldsp tpeldsp"
svq3_decoder_suggest="zlib"
tak_decoder_select="audiodsp"
theora_decoder_select="vp3_decoder"
thp_decoder_select="mjpeg_decoder"
tiff_decoder_suggest="zlib lzma"
tiff_encoder_suggest="zlib"
truehd_decoder_select="mlp_parser"
truemotion2_decoder_select="bswapdsp"
truespeech_decoder_select="bswapdsp"
tscc_decoder_select="zlib"
twinvq_decoder_select="mdct lsp sinewin"
utvideo_decoder_select="bswapdsp"
utvideo_encoder_select="bswapdsp huffman huffyuvencdsp"
vble_decoder_select="huffyuvdsp"
vc1_decoder_select="blockdsp error_resilience h263_decoder h264chroma h264qpel intrax8 mpeg_er qpeldsp startcode"
vc1image_decoder_select="vc1_decoder"
vorbis_decoder_select="mdct"
vorbis_encoder_select="mdct"
vp3_decoder_select="hpeldsp vp3dsp videodsp"
vp5_decoder_select="h264chroma hpeldsp videodsp vp3dsp"
vp6_decoder_select="h264chroma hpeldsp huffman videodsp vp3dsp"
vp6a_decoder_select="vp6_decoder"
vp6f_decoder_select="vp6_decoder"
vp7_decoder_select="h264pred videodsp"
vp8_decoder_select="h264pred videodsp"
vp9_decoder_select="videodsp vp9_parser"
webp_decoder_select="vp8_decoder"
wmalossless_decoder_select="llauddsp"
wmapro_decoder_select="mdct sinewin wma_freqs"
wmav1_decoder_select="mdct sinewin wma_freqs"
wmav1_encoder_select="mdct sinewin wma_freqs"
wmav2_decoder_select="mdct sinewin wma_freqs"
wmav2_encoder_select="mdct sinewin wma_freqs"
wmavoice_decoder_select="lsp rdft dct mdct sinewin"
wmv1_decoder_select="h263_decoder"
wmv1_encoder_select="h263_encoder"
wmv2_decoder_select="blockdsp h263_decoder idctdsp intrax8 videodsp"
wmv2_encoder_select="h263_encoder"
wmv3_decoder_select="vc1_decoder"
wmv3image_decoder_select="wmv3_decoder"
zerocodec_decoder_select="zlib"
zlib_decoder_select="zlib"
zlib_encoder_select="zlib"
zmbv_decoder_select="zlib"
zmbv_encoder_select="zlib"

# hardware accelerators
crystalhd_deps="libcrystalhd_libcrystalhd_if_h"
dxva2_deps="dxva2api_h"
vaapi_deps="va_va_h"
vda_deps="VideoDecodeAcceleration_VDADecoder_h pthreads"
vda_extralibs="-framework CoreFoundation -framework VideoDecodeAcceleration -framework QuartzCore"
vdpau_deps="vdpau_vdpau_h vdpau_vdpau_x11_h"
xvmc_deps="X11_extensions_XvMClib_h"

h263_vaapi_hwaccel_deps="vaapi"
h263_vaapi_hwaccel_select="h263_decoder"
h263_vdpau_hwaccel_deps="vdpau"
h263_vdpau_hwaccel_select="h263_decoder"
h264_crystalhd_decoder_select="crystalhd h264_mp4toannexb_bsf h264_parser"
h264_dxva2_hwaccel_deps="dxva2"
h264_dxva2_hwaccel_select="h264_decoder"
h264_vaapi_hwaccel_deps="vaapi"
h264_vaapi_hwaccel_select="h264_decoder"
h264_vda_decoder_deps="vda"
h264_vda_decoder_select="h264_decoder"
h264_vda_hwaccel_deps="vda"
h264_vda_hwaccel_select="h264_decoder"
h264_vda_old_hwaccel_deps="vda"
h264_vda_old_hwaccel_select="h264_decoder"
h264_vdpau_decoder_deps="vdpau"
h264_vdpau_decoder_select="h264_decoder"
h264_vdpau_hwaccel_deps="vdpau"
h264_vdpau_hwaccel_select="h264_decoder"
hevc_dxva2_hwaccel_deps="dxva2 DXVA_PicParams_HEVC"
hevc_dxva2_hwaccel_select="hevc_decoder"
mpeg_vdpau_decoder_deps="vdpau"
mpeg_vdpau_decoder_select="mpeg2video_decoder"
mpeg_xvmc_hwaccel_deps="xvmc"
mpeg_xvmc_hwaccel_select="mpeg2video_decoder"
mpeg1_vdpau_decoder_deps="vdpau"
mpeg1_vdpau_decoder_select="mpeg1video_decoder"
mpeg1_vdpau_hwaccel_deps="vdpau"
mpeg1_vdpau_hwaccel_select="mpeg1video_decoder"
mpeg1_xvmc_hwaccel_deps="xvmc"
mpeg1_xvmc_hwaccel_select="mpeg1video_decoder"
mpeg2_crystalhd_decoder_select="crystalhd"
mpeg2_dxva2_hwaccel_deps="dxva2"
mpeg2_dxva2_hwaccel_select="mpeg2video_decoder"
mpeg2_vaapi_hwaccel_deps="vaapi"
mpeg2_vaapi_hwaccel_select="mpeg2video_decoder"
mpeg2_vdpau_hwaccel_deps="vdpau"
mpeg2_vdpau_hwaccel_select="mpeg2video_decoder"
mpeg2_xvmc_hwaccel_deps="xvmc"
mpeg2_xvmc_hwaccel_select="mpeg2video_decoder"
mpeg4_crystalhd_decoder_select="crystalhd"
mpeg4_vaapi_hwaccel_deps="vaapi"
mpeg4_vaapi_hwaccel_select="mpeg4_decoder"
mpeg4_vdpau_decoder_deps="vdpau"
mpeg4_vdpau_decoder_select="mpeg4_decoder"
mpeg4_vdpau_hwaccel_deps="vdpau"
mpeg4_vdpau_hwaccel_select="mpeg4_decoder"
msmpeg4_crystalhd_decoder_select="crystalhd"
vc1_crystalhd_decoder_select="crystalhd"
vc1_dxva2_hwaccel_deps="dxva2"
vc1_dxva2_hwaccel_select="vc1_decoder"
vc1_vaapi_hwaccel_deps="vaapi"
vc1_vaapi_hwaccel_select="vc1_decoder"
vc1_vdpau_decoder_deps="vdpau"
vc1_vdpau_decoder_select="vc1_decoder"
vc1_vdpau_hwaccel_deps="vdpau"
vc1_vdpau_hwaccel_select="vc1_decoder"
wmv3_crystalhd_decoder_select="crystalhd"
wmv3_dxva2_hwaccel_select="vc1_dxva2_hwaccel"
wmv3_vaapi_hwaccel_select="vc1_vaapi_hwaccel"
wmv3_vdpau_decoder_select="vc1_vdpau_decoder"
wmv3_vdpau_hwaccel_select="vc1_vdpau_hwaccel"

# parsers
h264_parser_select="h264_decoder"
hevc_parser_select="hevc_decoder"
mpegvideo_parser_select="mpegvideo"
mpeg4video_parser_select="error_resilience h263dsp mpeg_er mpegvideo qpeldsp"
vc1_parser_select="mpegvideo startcode vc1_decoder"

# external libraries
libaacplus_encoder_deps="libaacplus"
libcelt_decoder_deps="libcelt"
libfaac_encoder_deps="libfaac"
libfaac_encoder_select="audio_frame_queue"
libfdk_aac_decoder_deps="libfdk_aac"
libfdk_aac_encoder_deps="libfdk_aac"
libfdk_aac_encoder_select="audio_frame_queue"
libgme_demuxer_deps="libgme"
libgsm_decoder_deps="libgsm"
libgsm_encoder_deps="libgsm"
libgsm_ms_decoder_deps="libgsm"
libgsm_ms_encoder_deps="libgsm"
libilbc_decoder_deps="libilbc"
libilbc_encoder_deps="libilbc"
libmodplug_demuxer_deps="libmodplug"
libmp3lame_encoder_deps="libmp3lame"
libmp3lame_encoder_select="audio_frame_queue"
libopencore_amrnb_decoder_deps="libopencore_amrnb"
libopencore_amrnb_encoder_deps="libopencore_amrnb"
libopencore_amrnb_encoder_select="audio_frame_queue"
libopencore_amrwb_decoder_deps="libopencore_amrwb"
libopenh264_encoder_deps="libopenh264"
libopenjpeg_decoder_deps="libopenjpeg"
libopenjpeg_encoder_deps="libopenjpeg"
libopus_decoder_deps="libopus"
libopus_encoder_deps="libopus"
libopus_encoder_select="audio_frame_queue"
libquvi_demuxer_deps="libquvi"
libschroedinger_decoder_deps="libschroedinger"
libschroedinger_encoder_deps="libschroedinger"
libshine_encoder_deps="libshine"
libshine_encoder_select="audio_frame_queue"
libspeex_decoder_deps="libspeex"
libspeex_encoder_deps="libspeex"
libspeex_encoder_select="audio_frame_queue"
libstagefright_h264_decoder_deps="libstagefright_h264"
libtheora_encoder_deps="libtheora"
libtwolame_encoder_deps="libtwolame"
libvo_aacenc_encoder_deps="libvo_aacenc"
libvo_aacenc_encoder_select="audio_frame_queue"
libvo_amrwbenc_encoder_deps="libvo_amrwbenc"
libvorbis_decoder_deps="libvorbis"
libvorbis_encoder_deps="libvorbis"
libvorbis_encoder_select="audio_frame_queue"
libvpx_vp8_decoder_deps="libvpx"
libvpx_vp8_encoder_deps="libvpx"
libvpx_vp9_decoder_deps="libvpx"
libvpx_vp9_encoder_deps="libvpx"
libwavpack_encoder_deps="libwavpack"
libwebp_encoder_deps="libwebp"
libx264_encoder_deps="libx264"
libx264rgb_encoder_deps="libx264"
libx264rgb_encoder_select="libx264_encoder"
libx265_encoder_deps="libx265"
libxavs_encoder_deps="libxavs"
libxvid_encoder_deps="libxvid"
libutvideo_decoder_deps="libutvideo"
libutvideo_encoder_deps="libutvideo"
libzvbi_teletext_decoder_deps="libzvbi"
nvenc_encoder_deps="nvenc"

# demuxers / muxers
ac3_demuxer_select="ac3_parser"
asf_demuxer_select="riffdec"
asf_muxer_select="riffenc"
asf_stream_muxer_select="asf_muxer"
avi_demuxer_select="riffdec exif"
avi_muxer_select="riffenc"
avisynth_demuxer_deps="avisynth"
avisynth_demuxer_select="riffdec"
caf_demuxer_select="riffdec"
dash_muxer_select="mp4_muxer"
dirac_demuxer_select="dirac_parser"
dts_demuxer_select="dca_parser"
dtshd_demuxer_select="dca_parser"
dv_demuxer_select="dvprofile"
dv_muxer_select="dvprofile"
dxa_demuxer_select="riffdec"
eac3_demuxer_select="ac3_parser"
f4v_muxer_select="mov_muxer"
flac_demuxer_select="flac_parser"
hds_muxer_select="flv_muxer"
hls_muxer_select="mpegts_muxer"
image2_alias_pix_demuxer_select="image2_demuxer"
image2_brender_pix_demuxer_select="image2_demuxer"
ipod_muxer_select="mov_muxer"
ismv_muxer_select="mov_muxer"
libnut_demuxer_deps="libnut"
libnut_muxer_deps="libnut"
matroska_audio_muxer_select="matroska_muxer"
matroska_demuxer_select="riffdec"
matroska_demuxer_suggest="bzlib lzo zlib"
matroska_muxer_select="riffenc"
mmf_muxer_select="riffenc"
mov_demuxer_select="riffdec"
mov_demuxer_suggest="zlib"
mov_muxer_select="riffenc rtpenc_chain"
mp3_demuxer_select="mpegaudio_parser"
mp4_muxer_select="mov_muxer"
mpegts_muxer_select="adts_muxer latm_muxer"
mpegtsraw_demuxer_select="mpegts_demuxer"
mxf_d10_muxer_select="mxf_muxer"
mxf_opatom_muxer_select="mxf_muxer"
nut_muxer_select="riffenc"
nuv_demuxer_select="riffdec"
oga_muxer_select="ogg_muxer"
ogg_demuxer_select="golomb"
opus_muxer_select="ogg_muxer"
psp_muxer_select="mov_muxer"
rtp_demuxer_select="sdp_demuxer"
rtpdec_select="asf_demuxer rm_demuxer rtp_protocol mpegts_demuxer mov_demuxer"
rtsp_demuxer_select="http_protocol rtpdec"
rtsp_muxer_select="rtp_muxer http_protocol rtp_protocol rtpenc_chain"
sap_demuxer_select="sdp_demuxer"
sap_muxer_select="rtp_muxer rtp_protocol rtpenc_chain"
sdp_demuxer_select="rtpdec"
smoothstreaming_muxer_select="ismv_muxer"
spdif_muxer_select="aac_parser"
spx_muxer_select="ogg_muxer"
tak_demuxer_select="tak_parser"
tg2_muxer_select="mov_muxer"
tgp_muxer_select="mov_muxer"
vobsub_demuxer_select="mpegps_demuxer"
w64_demuxer_select="wav_demuxer"
w64_muxer_select="wav_muxer"
wav_demuxer_select="riffdec"
wav_muxer_select="riffenc"
webm_muxer_select="riffenc"
wtv_demuxer_select="riffdec"
wtv_muxer_select="riffenc"
xmv_demuxer_select="riffdec"
xwma_demuxer_select="riffdec"

# indevs / outdevs
alsa_indev_deps="alsa_asoundlib_h snd_pcm_htimestamp"
alsa_outdev_deps="alsa_asoundlib_h"
avfoundation_indev_extralibs="-framework CoreVideo -framework Foundation -framework AVFoundation -framework CoreMedia -framework CoreGraphics"
avfoundation_indev_select="avfoundation"
bktr_indev_deps_any="dev_bktr_ioctl_bt848_h machine_ioctl_bt848_h dev_video_bktr_ioctl_bt848_h dev_ic_bt8xx_h"
caca_outdev_deps="libcaca"
decklink_outdev_deps="decklink pthreads"
decklink_outdev_extralibs="-lstdc++"
decklink_indev_deps="decklink pthreads"
decklink_indev_extralibs="-lstdc++"
dshow_indev_deps="IBaseFilter"
dshow_indev_extralibs="-lpsapi -lole32 -lstrmiids -luuid -loleaut32"
dv1394_indev_deps="dv1394"
dv1394_indev_select="dv_demuxer"
fbdev_indev_deps="linux_fb_h"
fbdev_outdev_deps="linux_fb_h"
gdigrab_indev_deps="CreateDIBSection"
gdigrab_indev_extralibs="-lgdi32"
gdigrab_indev_select="bmp_decoder"
iec61883_indev_deps="libiec61883"
jack_indev_deps="jack_jack_h sem_timedwait"
lavfi_indev_deps="avfilter"
libcdio_indev_deps="libcdio"
libdc1394_indev_deps="libdc1394"
libv4l2_indev_deps="libv4l2"
openal_indev_deps="openal"
opengl_outdev_deps="opengl"
oss_indev_deps_any="soundcard_h sys_soundcard_h"
oss_outdev_deps_any="soundcard_h sys_soundcard_h"
pulse_indev_deps="libpulse"
pulse_outdev_deps="libpulse"
qtkit_indev_extralibs="-framework QTKit -framework Foundation -framework QuartzCore"
qtkit_indev_select="qtkit"
sdl_outdev_deps="sdl"
sndio_indev_deps="sndio_h"
sndio_outdev_deps="sndio_h"
v4l_indev_deps="linux_videodev_h"
v4l2_indev_deps_any="linux_videodev2_h sys_videoio_h"
v4l2_outdev_deps_any="linux_videodev2_h sys_videoio_h"
vfwcap_indev_deps="capCreateCaptureWindow vfwcap_defines"
vfwcap_indev_extralibs="-lavicap32"
xv_outdev_deps="X11_extensions_Xvlib_h XvGetPortAttribute"
xv_outdev_extralibs="-lXv -lX11 -lXext"
x11grab_indev_deps="x11grab"
x11grab_xcb_indev_deps="libxcb"

# protocols
bluray_protocol_deps="libbluray"
ffrtmpcrypt_protocol_deps="!librtmp_protocol"
ffrtmpcrypt_protocol_deps_any="gcrypt nettle openssl"
ffrtmpcrypt_protocol_select="tcp_protocol"
ffrtmphttp_protocol_deps="!librtmp_protocol"
ffrtmphttp_protocol_select="http_protocol"
ftp_protocol_select="tcp_protocol"
gopher_protocol_select="network"
http_protocol_select="tcp_protocol"
httpproxy_protocol_select="tcp_protocol"
https_protocol_select="tls_protocol"
icecast_protocol_select="http_protocol"
librtmp_protocol_deps="librtmp"
librtmpe_protocol_deps="librtmp"
librtmps_protocol_deps="librtmp"
librtmpt_protocol_deps="librtmp"
librtmpte_protocol_deps="librtmp"
libsmbclient_protocol_deps="libsmbclient gplv3"
libssh_protocol_deps="libssh"
mmsh_protocol_select="http_protocol"
mmst_protocol_select="network"
rtmp_protocol_deps="!librtmp_protocol"
rtmp_protocol_select="tcp_protocol"
rtmpe_protocol_select="ffrtmpcrypt_protocol"
rtmps_protocol_deps="!librtmp_protocol"
rtmps_protocol_select="tls_protocol"
rtmpt_protocol_select="ffrtmphttp_protocol"
rtmpte_protocol_select="ffrtmpcrypt_protocol ffrtmphttp_protocol"
rtmpts_protocol_select="ffrtmphttp_protocol https_protocol"
rtp_protocol_select="udp_protocol"
sctp_protocol_deps="struct_sctp_event_subscribe"
sctp_protocol_select="network"
srtp_protocol_select="rtp_protocol"
tcp_protocol_select="network"
tls_protocol_deps_any="openssl gnutls"
tls_protocol_select="tcp_protocol"
udp_protocol_select="network"
udplite_protocol_select="network"
unix_protocol_deps="sys_un_h"
unix_protocol_select="network"

# filters
amovie_filter_deps="avcodec avformat"
aresample_filter_deps="swresample"
ass_filter_deps="libass"
asyncts_filter_deps="avresample"
atempo_filter_deps="avcodec"
atempo_filter_select="rdft"
azmq_filter_deps="libzmq"
blackframe_filter_deps="gpl"
boxblur_filter_deps="gpl"
bs2b_filter_deps="libbs2b"
colormatrix_filter_deps="gpl"
cropdetect_filter_deps="gpl"
delogo_filter_deps="gpl"
deshake_filter_select="pixelutils"
drawtext_filter_deps="libfreetype"
ebur128_filter_deps="gpl"
eq_filter_deps="gpl"
flite_filter_deps="libflite"
frei0r_filter_deps="frei0r dlopen"
frei0r_src_filter_deps="frei0r dlopen"
fspp_filter_deps="gpl"
geq_filter_deps="gpl"
histeq_filter_deps="gpl"
hqdn3d_filter_deps="gpl"
interlace_filter_deps="gpl"
kerndeint_filter_deps="gpl"
ladspa_filter_deps="ladspa dlopen"
mcdeint_filter_deps="avcodec gpl"
movie_filter_deps="avcodec avformat"
mpdecimate_filter_deps="gpl"
mpdecimate_filter_select="pixelutils"
mptestsrc_filter_deps="gpl"
negate_filter_deps="lut_filter"
perspective_filter_deps="gpl"
pp7_filter_deps="gpl"
ocv_filter_deps="libopencv"
owdenoise_filter_deps="gpl"
pan_filter_deps="swresample"
phase_filter_deps="gpl"
pp_filter_deps="gpl postproc"
pullup_filter_deps="gpl"
removelogo_filter_deps="avcodec avformat swscale"
repeatfields_filter_deps="gpl"
resample_filter_deps="avresample"
sab_filter_deps="gpl swscale"
scale_filter_deps="swscale"
select_filter_select="pixelutils"
smartblur_filter_deps="gpl swscale"
showspectrum_filter_deps="avcodec"
showspectrum_filter_select="rdft"
spp_filter_deps="gpl avcodec"
spp_filter_select="fft idctdsp fdctdsp me_cmp pixblockdsp"
stereo3d_filter_deps="gpl"
subtitles_filter_deps="avformat avcodec libass"
super2xsai_filter_deps="gpl"
tinterlace_filter_deps="gpl"
vidstabdetect_filter_deps="libvidstab"
vidstabtransform_filter_deps="libvidstab"
pixfmts_super2xsai_test_deps="super2xsai_filter"
tinterlace_merge_test_deps="tinterlace_filter"
tinterlace_pad_test_deps="tinterlace_filter"
uspp_filter_deps="gpl avcodec"
zmq_filter_deps="libzmq"
zoompan_filter_deps="swscale"

unwarpvr_filter_deps="libjansson"

# examples
avio_reading="avformat avcodec avutil"
avcodec_example_deps="avcodec avutil"
decoding_encoding_example_deps="avcodec avformat avutil"
demuxing_decoding_example_deps="avcodec avformat avutil"
extract_mvs_example_deps="avcodec avformat avutil"
filter_audio_example_deps="avfilter avutil"
filtering_audio_example_deps="avfilter avcodec avformat avutil"
filtering_video_example_deps="avfilter avcodec avformat avutil"
metadata_example_deps="avformat avutil"
muxing_example_deps="avcodec avformat avutil swscale"
remuxing_example_deps="avcodec avformat avutil"
resampling_audio_example_deps="avutil swresample"
scaling_video_example_deps="avutil swscale"
transcode_aac_example_deps="avcodec avformat swresample"
transcoding_example_deps="avfilter avcodec avformat avutil"

# libraries, in linking order
avcodec_deps="avutil"
avdevice_deps="avformat avcodec avutil"
avfilter_deps="avutil"
avformat_deps="avcodec avutil"
avresample_deps="avutil"
postproc_deps="avutil gpl"
swresample_deps="avutil"
swscale_deps="avutil"

# programs
ffmpeg_deps="avcodec avfilter avformat swresample"
ffmpeg_select="aformat_filter anull_filter atrim_filter format_filter
               null_filter
               setpts_filter trim_filter"
ffplay_deps="avcodec avformat swscale swresample sdl"
ffplay_libs='$sdl_libs'
ffplay_select="rdft crop_filter transpose_filter hflip_filter vflip_filter rotate_filter"
ffprobe_deps="avcodec avformat"
ffserver_deps="avformat fork sarestart"
ffserver_select="ffm_muxer rtp_protocol rtsp_demuxer"

# documentation
podpages_deps="perl"
manpages_deps="perl pod2man"
htmlpages_deps="perl"
htmlpages_deps_any="makeinfo_html texi2html"
txtpages_deps="perl makeinfo"
doc_deps_any="manpages htmlpages podpages txtpages"

# default parameters

logfile="config.log"

# installation paths
prefix_default="/usr/local"
bindir_default='${prefix}/bin'
datadir_default='${prefix}/share/ffmpeg'
docdir_default='${prefix}/share/doc/ffmpeg'
incdir_default='${prefix}/include'
libdir_default='${prefix}/lib'
mandir_default='${prefix}/share/man'

# toolchain
ar_default="ar"
cc_default="gcc"
cxx_default="g++"
host_cc_default="gcc"
cp_f="cp -f"
doxygen_default="doxygen"
install="install"
ln_s="ln -s -f"
nm_default="nm -g"
objformat="elf"
pkg_config_default=pkg-config
if ranlib 2>&1 | grep -q "\-D "; then
    ranlib_default="ranlib -D"
else
    ranlib_default="ranlib"
fi
strip_default="strip"
yasmexe_default="yasm"
windres_default="windres"

# OS
target_os_default=$(tolower $(uname -s))
host_os=$target_os_default

# machine
if test "$target_os_default" = aix; then
    arch_default=$(uname -p)
    strip_default="strip -X32_64"
else
    arch_default=$(uname -m)
fi
cpu="generic"
intrinsics="none"

# configurable options
enable $PROGRAM_LIST
enable $DOCUMENT_LIST
enable $EXAMPLE_LIST
enable $(filter_out avresample $LIBRARY_LIST)
enable stripping

enable asm
enable debug
enable doc
enable faan faandct faanidct
enable optimizations
enable runtime_cpudetect
enable safe_bitstream_reader
enable static
enable swscale_alpha

sws_max_filter_size_default=256
set_default sws_max_filter_size

# Enable hwaccels by default.
enable dxva2 vaapi vda vdpau xvmc
enable xlib

# build settings
SHFLAGS='-shared -Wl,-soname,$$(@F)'
LIBPREF="lib"
LIBSUF=".a"
FULLNAME='$(NAME)$(BUILDSUF)'
LIBNAME='$(LIBPREF)$(FULLNAME)$(LIBSUF)'
SLIBPREF="lib"
SLIBSUF=".so"
SLIBNAME='$(SLIBPREF)$(FULLNAME)$(SLIBSUF)'
SLIBNAME_WITH_VERSION='$(SLIBNAME).$(LIBVERSION)'
SLIBNAME_WITH_MAJOR='$(SLIBNAME).$(LIBMAJOR)'
LIB_INSTALL_EXTRA_CMD='$$(RANLIB) "$(LIBDIR)/$(LIBNAME)"'
SLIB_INSTALL_NAME='$(SLIBNAME_WITH_VERSION)'
SLIB_INSTALL_LINKS='$(SLIBNAME_WITH_MAJOR) $(SLIBNAME)'

asflags_filter=echo
cflags_filter=echo
ldflags_filter=echo

AS_C='-c'
AS_O='-o $@'
CC_C='-c'
CC_E='-E -o $@'
CC_O='-o $@'
CXX_C='-c'
CXX_O='-o $@'
LD_O='-o $@'
LD_LIB='-l%'
LD_PATH='-L'
HOSTCC_C='-c'
HOSTCC_E='-E -o $@'
HOSTCC_O='-o $@'
HOSTLD_O='-o $@'

host_libs='-lm'
host_cflags_filter=echo
host_ldflags_filter=echo

target_path='$(CURDIR)'

# since the object filename is not given with the -MM flag, the compiler
# is only able to print the basename, and we must add the path ourselves
DEPCMD='$(DEP$(1)) $(DEP$(1)FLAGS) $($(1)DEP_FLAGS) $< | sed -e "/^\#.*/d" -e "s,^[[:space:]]*$(*F)\\.o,$(@D)/$(*F).o," > $(@:.o=.d)'
DEPFLAGS='-MM'

# find source path
if test -f configure; then
    source_path=.
else
    source_path=$(cd $(dirname "$0"); pwd)
    echo "$source_path" | grep -q '[[:blank:]]' &&
        die "Out of tree builds are impossible with whitespace in source path."
    test -e "$source_path/config.h" &&
        die "Out of tree builds are impossible with config.h in source dir."
fi

for v in "$@"; do
    r=${v#*=}
    l=${v%"$r"}
    r=$(sh_quote "$r")
    FFMPEG_CONFIGURATION="${FFMPEG_CONFIGURATION# } ${l}${r}"
done

find_things(){
    thing=$1
    pattern=$2
    file=$source_path/$3
    sed -n "s/^[^#]*$pattern.*([^,]*, *\([^,]*\)\(,.*\)*).*/\1_$thing/p" "$file"
}

ENCODER_LIST=$(find_things  encoder  ENC      libavcodec/allcodecs.c)
DECODER_LIST=$(find_things  decoder  DEC      libavcodec/allcodecs.c)
HWACCEL_LIST=$(find_things  hwaccel  HWACCEL  libavcodec/allcodecs.c)
PARSER_LIST=$(find_things   parser   PARSER   libavcodec/allcodecs.c)
BSF_LIST=$(find_things      bsf      BSF      libavcodec/allcodecs.c)
MUXER_LIST=$(find_things    muxer    _MUX     libavformat/allformats.c)
DEMUXER_LIST=$(find_things  demuxer  DEMUX    libavformat/allformats.c)
OUTDEV_LIST=$(find_things   outdev   OUTDEV   libavdevice/alldevices.c)
INDEV_LIST=$(find_things    indev    _IN      libavdevice/alldevices.c)
PROTOCOL_LIST=$(find_things protocol PROTOCOL libavformat/allformats.c)
FILTER_LIST=$(find_things   filter   FILTER   libavfilter/allfilters.c)

ALL_COMPONENTS="
    $BSF_LIST
    $DECODER_LIST
    $DEMUXER_LIST
    $ENCODER_LIST
    $FILTER_LIST
    $HWACCEL_LIST
    $INDEV_LIST
    $MUXER_LIST
    $OUTDEV_LIST
    $PARSER_LIST
    $PROTOCOL_LIST
"

for n in $COMPONENT_LIST; do
    v=$(toupper ${n%s})_LIST
    eval enable \$$v
    eval ${n}_if_any="\$$v"
done

enable $ARCH_EXT_LIST

die_unknown(){
    echo "Unknown option \"$1\"."
    echo "See $0 --help for available options."
    exit 1
}

print_3_columns() {
    cat | tr ' ' '\n' | sort | pr -r -3 -t
}

show_list() {
    suffix=_$1
    shift
    echo $* | sed s/$suffix//g | print_3_columns
    exit 0
}

rand_list(){
    IFS=', '
    set -- $*
    unset IFS
    for thing; do
        comp=${thing%:*}
        prob=${thing#$comp}
        prob=${prob#:}
        is_in ${comp} $COMPONENT_LIST && eval comp=\$$(toupper ${comp%s})_LIST
        echo "prob ${prob:-0.5}"
        printf '%s\n' $comp
    done
}

do_random(){
    action=$1
    shift
    random_seed=$(awk "BEGIN { srand($random_seed); print srand() }")
    $action $(rand_list "$@" | awk "BEGIN { srand($random_seed) } \$1 == \"prob\" { prob = \$2; next } rand() < prob { print }")
}

for opt do
    optval="${opt#*=}"
    case "$opt" in
        --extra-ldflags=*)
            add_ldflags $optval
        ;;
        --extra-ldexeflags=*)
            add_ldexeflags $optval
        ;;
        --extra-libs=*)
            add_extralibs $optval
        ;;
        --disable-devices)
            disable $INDEV_LIST $OUTDEV_LIST
        ;;
        --enable-debug=*)
            debuglevel="$optval"
        ;;
        --disable-programs)
            disable $PROGRAM_LIST
        ;;
        --disable-everything)
            map 'eval unset \${$(toupper ${v%s})_LIST}' $COMPONENT_LIST
        ;;
        --disable-all)
            map 'eval unset \${$(toupper ${v%s})_LIST}' $COMPONENT_LIST
            disable $LIBRARY_LIST $PROGRAM_LIST doc
        ;;
        --enable-random|--disable-random)
            action=${opt%%-random}
            do_random ${action#--} $COMPONENT_LIST
        ;;
        --enable-random=*|--disable-random=*)
            action=${opt%%-random=*}
            do_random ${action#--} $optval
        ;;
        --enable-*=*|--disable-*=*)
            eval $(echo "${opt%%=*}" | sed 's/--/action=/;s/-/ thing=/')
            is_in "${thing}s" $COMPONENT_LIST || die_unknown "$opt"
            eval list=\$$(toupper $thing)_LIST
            name=$(echo "${optval}" | sed "s/,/_${thing}|/g")_${thing}
            list=$(filter "$name" $list)
            [ "$list" = "" ] && warn "Option $opt did not match anything"
            $action $list
        ;;
        --enable-?*|--disable-?*)
            eval $(echo "$opt" | sed 's/--/action=/;s/-/ option=/;s/-/_/g')
            if is_in $option $COMPONENT_LIST; then
                test $action = disable && action=unset
                eval $action \$$(toupper ${option%s})_LIST
            elif is_in $option $CMDLINE_SELECT; then
                $action $option
            else
                die_unknown $opt
            fi
        ;;
        --list-*)
            NAME="${opt#--list-}"
            is_in $NAME $COMPONENT_LIST || die_unknown $opt
            NAME=${NAME%s}
            eval show_list $NAME \$$(toupper $NAME)_LIST
        ;;
        --help|-h) show_help
        ;;
        --fatal-warnings) enable fatal_warnings
        ;;
        *)
            optname="${opt%%=*}"
            optname="${optname#--}"
            optname=$(echo "$optname" | sed 's/-/_/g')
            if is_in $optname $CMDLINE_SET; then
                eval $optname='$optval'
            elif is_in $optname $CMDLINE_APPEND; then
                append $optname "$optval"
            else
                die_unknown $opt
            fi
        ;;
    esac
done

disabled logging && logfile=/dev/null

echo "# $0 $FFMPEG_CONFIGURATION" > $logfile
set >> $logfile

test -n "$cross_prefix" && enable cross_compile

if enabled cross_compile; then
    test -n "$arch" && test -n "$target_os" ||
        die "Must specify target arch and OS when cross-compiling"
fi

ar_default="${cross_prefix}${ar_default}"
cc_default="${cross_prefix}${cc_default}"
cxx_default="${cross_prefix}${cxx_default}"
nm_default="${cross_prefix}${nm_default}"
pkg_config_default="${cross_prefix}${pkg_config_default}"
ranlib_default="${cross_prefix}${ranlib_default}"
strip_default="${cross_prefix}${strip_default}"
windres_default="${cross_prefix}${windres_default}"

sysinclude_default="${sysroot}/usr/include"

test -n "$valgrind" && toolchain="valgrind-memcheck"

case "$toolchain" in
    clang-asan)
        cc_default="clang"
        add_cflags  -fsanitize=address
        add_ldflags -fsanitize=address
    ;;
    clang-tsan)
        cc_default="clang"
        add_cflags  -fsanitize=thread -pie
        add_ldflags -fsanitize=thread -pie
    ;;
    clang-usan)
        cc_default="clang"
        add_cflags  -fsanitize=undefined
        add_ldflags -fsanitize=undefined
    ;;
    gcc-asan)
        cc_default="gcc"
        add_cflags  -fsanitize=address
        add_ldflags -fsanitize=address
    ;;
    gcc-tsan)
        cc_default="gcc"
        add_cflags  -fsanitize=thread -pie -fPIC
        add_ldflags -fsanitize=thread -pie -fPIC
    ;;
    gcc-usan)
        cc_default="gcc"
        add_cflags  -fsanitize=undefined
        add_ldflags -fsanitize=undefined
    ;;
    valgrind-massif)
        target_exec_default=${valgrind:-"valgrind"}
        target_exec_args="--tool=massif --alloc-fn=av_malloc --alloc-fn=av_mallocz --alloc-fn=av_calloc --alloc-fn=av_fast_padded_malloc --alloc-fn=av_fast_malloc --alloc-fn=av_realloc_f --alloc-fn=av_fast_realloc --alloc-fn=av_realloc"
    ;;
    valgrind-memcheck)
        target_exec_default=${valgrind:-"valgrind"}
        target_exec_args="--error-exitcode=1 --malloc-fill=0x2a --track-origins=yes --leak-check=full --gen-suppressions=all --suppressions=$source_path/tests/fate-valgrind.supp"
    ;;
    msvc)
        # Check whether the current MSVC version needs the C99 converter.
        # From MSVC 2013 (compiler major version 18) onwards, it does actually
        # support enough of C99 to build ffmpeg. Default to the new
        # behaviour if the regexp was unable to match anything, since this
        # successfully parses the version number of existing supported
        # versions that require the converter (MSVC 2010 and 2012).
        cl_major_ver=$(cl 2>&1 | sed -n 's/.*Version \([[:digit:]]\{1,\}\)\..*/\1/p')
        if [ -z "$cl_major_ver" ] || [ $cl_major_ver -ge 18 ]; then
            cc_default="cl"
        else
            cc_default="c99wrap cl"
        fi
        ld_default="link"
        nm_default="dumpbin -symbols"
        ar_default="lib"
        target_os_default="win32"
        # Use a relative path for TMPDIR. This makes sure all the
        # ffconf temp files are written with a relative path, avoiding
        # issues with msys/win32 path conversion for MSVC parameters
        # such as -Fo<file> or -out:<file>.
        TMPDIR=.
    ;;
    icl)
        cc_default="icl"
        ld_default="xilink"
        nm_default="dumpbin -symbols"
        ar_default="xilib"
        target_os_default="win32"
        TMPDIR=.
    ;;
    gcov)
        add_cflags  -fprofile-arcs -ftest-coverage
        add_ldflags -fprofile-arcs -ftest-coverage
    ;;
    hardened)
        add_cppflags -U_FORTIFY_SOURCE -D_FORTIFY_SOURCE=2
        add_cflags   -fno-strict-overflow -fstack-protector-all
        add_ldflags  -Wl,-z,relro -Wl,-z,now
    ;;
    ?*)
        die "Unknown toolchain $toolchain"
    ;;
esac

set_default arch cc cxx doxygen pkg_config ranlib strip sysinclude \
    target_exec target_os yasmexe
enabled cross_compile || host_cc_default=$cc
set_default host_cc

pkg_config_fail_message=""
if ! $pkg_config --version >/dev/null 2>&1; then
    warn "$pkg_config not found, library detection may fail."
    pkg_config=false
elif is_in -static $cc $LDFLAGS && ! is_in --static $pkg_config $pkg_config_flags; then
    pkg_config_fail_message="
Note: When building a static binary, add --pkg-config-flags=\"--static\"."
fi

if test $doxygen != $doxygen_default && \
  ! $doxygen --version >/dev/null 2>&1; then
    warn "Specified doxygen \"$doxygen\" not found, API documentation will fail to build."
fi

exesuf() {
    case $1 in
        mingw32*|win32|win64|cygwin*|*-dos|freedos|opendos|os/2*|symbian) echo .exe ;;
    esac
}

EXESUF=$(exesuf $target_os)
HOSTEXESUF=$(exesuf $host_os)

# set temporary file name
: ${TMPDIR:=$TEMPDIR}
: ${TMPDIR:=$TMP}
: ${TMPDIR:=/tmp}

if [ -n "$tempprefix" ] ; then
    mktemp(){
        echo $tempprefix.${HOSTNAME}.${UID}
    }
elif ! check_cmd mktemp -u XXXXXX; then
    # simple replacement for missing mktemp
    # NOT SAFE FOR GENERAL USE
    mktemp(){
        echo "${2%%XXX*}.${HOSTNAME}.${UID}.$$"
    }
fi

tmpfile(){
    tmp=$(mktemp -u "${TMPDIR}/ffconf.XXXXXXXX")$2 &&
        (set -C; exec > $tmp) 2>/dev/null ||
        die "Unable to create temporary file in $TMPDIR."
    append TMPFILES $tmp
    eval $1=$tmp
}

trap 'rm -f -- $TMPFILES' EXIT

tmpfile TMPASM .asm
tmpfile TMPC   .c
tmpfile TMPCPP .cpp
tmpfile TMPE   $EXESUF
tmpfile TMPH   .h
tmpfile TMPM   .m
tmpfile TMPO   .o
tmpfile TMPS   .S
tmpfile TMPSH  .sh
tmpfile TMPV   .ver

unset -f mktemp

chmod +x $TMPE

# make sure we can execute files in $TMPDIR
cat > $TMPSH 2>> $logfile <<EOF
#! /bin/sh
EOF
chmod +x $TMPSH >> $logfile 2>&1
if ! $TMPSH >> $logfile 2>&1; then
    cat <<EOF
Unable to create and execute files in $TMPDIR.  Set the TMPDIR environment
variable to another directory and make sure that it is not mounted noexec.
EOF
    die "Sanity test failed."
fi

armasm_flags(){
    for flag; do
        case $flag in
            # Filter out MSVC cl.exe options from cflags that shouldn't
            # be passed to gas-preprocessor
            -M[TD]*)                                            ;;
            *)                  echo $flag                      ;;
        esac
   done
}

ccc_flags(){
    for flag; do
        case $flag in
            -std=c99)           echo -c99                       ;;
            -mcpu=*)            echo -arch ${flag#*=}           ;;
            -mieee)             echo -ieee                      ;;
            -O*|-fast)          echo $flag                      ;;
            -fno-math-errno)    echo -assume nomath_errno       ;;
            -g)                 echo -g3                        ;;
            -Wall)              echo -msg_enable level2         ;;
            -Wno-pointer-sign)  echo -msg_disable ptrmismatch1  ;;
            -Wl,*)              echo $flag                      ;;
            -f*|-W*)                                            ;;
            *)                  echo $flag                      ;;
        esac
   done
}

cparser_flags(){
    for flag; do
        case $flag in
            -Wno-switch)             echo -Wno-switch-enum ;;
            -Wno-format-zero-length) ;;
            -Wdisabled-optimization) ;;
            -Wno-pointer-sign)       echo -Wno-other ;;
            *)                       echo $flag ;;
        esac
    done
}

msvc_common_flags(){
    for flag; do
        case $flag in
            # In addition to specifying certain flags under the compiler
            # specific filters, they must be specified here as well or else the
            # generic catch all at the bottom will print the original flag.
            -Wall)                ;;
            -std=c99)             ;;
            # Common flags
            -fomit-frame-pointer) ;;
            -g)                   echo -Z7 ;;
            -fno-math-errno)      ;;
            -fno-common)          ;;
            -fno-signed-zeros)    ;;
            -fPIC)                ;;
            -mthumb)              ;;
            -march=*)             ;;
            -lz)                  echo zlib.lib ;;
            -lavifil32)           echo vfw32.lib ;;
            -lavicap32)           echo vfw32.lib user32.lib ;;
            -l*)                  echo ${flag#-l}.lib ;;
            -L*)                  echo -libpath:${flag#-L} ;;
            *)                    echo $flag ;;
        esac
    done
}

msvc_flags(){
    msvc_common_flags "$@"
    for flag; do
        case $flag in
            -Wall)                echo -W4 -wd4244 -wd4127 -wd4018 -wd4389     \
                                       -wd4146 -wd4057 -wd4204 -wd4706 -wd4305 \
                                       -wd4152 -wd4324 -we4013 -wd4100 -wd4214 \
                                       -wd4554 \
                                       -wd4273 -wd4701 ;;
        esac
    done
}

icl_flags(){
    msvc_common_flags "$@"
    for flag; do
        case $flag in
            # Despite what Intel's documentation says -Wall, which is supported
            # on Windows, does enable remarks so disable them here.
            -Wall)                echo $flag -Qdiag-disable:remark ;;
            -std=c99)             echo -Qstd=c99 ;;
            -flto)                echo -ipo ;;
        esac
    done
}

icc_flags(){
    for flag; do
        case $flag in
            -flto)                echo -ipo ;;
            *)                    echo $flag ;;
        esac
    done
}

pgi_flags(){
    for flag; do
        case $flag in
            -flto)                echo -Mipa=fast,libopt,libinline,vestigial ;;
            -fomit-frame-pointer) echo -Mnoframe ;;
            -g)                   echo -gopt ;;
            *)                    echo $flag ;;
        esac
    done
}

suncc_flags(){
    for flag; do
        case $flag in
            -march=*|-mcpu=*)
                case "${flag#*=}" in
                    native)                   echo -xtarget=native       ;;
                    v9|niagara)               echo -xarch=sparc          ;;
                    ultrasparc)               echo -xarch=sparcvis       ;;
                    ultrasparc3|niagara2)     echo -xarch=sparcvis2      ;;
                    i586|pentium)             echo -xchip=pentium        ;;
                    i686|pentiumpro|pentium2) echo -xtarget=pentium_pro  ;;
                    pentium3*|c3-2)           echo -xtarget=pentium3     ;;
                    pentium-m)          echo -xarch=sse2 -xchip=pentium3 ;;
                    pentium4*)          echo -xtarget=pentium4           ;;
                    prescott|nocona)    echo -xarch=sse3 -xchip=pentium4 ;;
                    *-sse3)             echo -xarch=sse3                 ;;
                    core2)              echo -xarch=ssse3 -xchip=core2   ;;
                    bonnell)                   echo -xarch=ssse3         ;;
                    corei7|nehalem)            echo -xtarget=nehalem     ;;
                    westmere)                  echo -xtarget=westmere    ;;
                    silvermont)                echo -xarch=sse4_2        ;;
                    corei7-avx|sandybridge)    echo -xtarget=sandybridge ;;
                    core-avx*|ivybridge|haswell|broadwell)
                                               echo -xarch=avx           ;;
                    amdfam10|barcelona)        echo -xtarget=barcelona   ;;
                    btver1)                    echo -xarch=amdsse4a      ;;
                    btver2|bdver*)             echo -xarch=avx           ;;
                    athlon-4|athlon-[mx]p)     echo -xarch=ssea          ;;
                    k8|opteron|athlon64|athlon-fx)
                                               echo -xarch=sse2a         ;;
                    athlon*)                   echo -xarch=pentium_proa  ;;
                esac
                ;;
            -std=c99)             echo -xc99              ;;
            -fomit-frame-pointer) echo -xregs=frameptr    ;;
            -fPIC)                echo -KPIC -xcode=pic32 ;;
            -W*,*)                echo $flag              ;;
            -f*-*|-W*|-mimpure-text)                      ;;
            -shared)              echo -G                 ;;
            *)                    echo $flag              ;;
        esac
    done
}

tms470_flags(){
    for flag; do
        case $flag in
            -march=*|-mcpu=*)
                case "${flag#*=}" in
                    armv7-a|cortex-a*)      echo -mv=7a8 ;;
                    armv7-r|cortex-r*)      echo -mv=7r4 ;;
                    armv7-m|cortex-m*)      echo -mv=7m3 ;;
                    armv6*|arm11*)          echo -mv=6   ;;
                    armv5*e|arm[79]*e*|arm9[24]6*|arm96*|arm102[26])
                                            echo -mv=5e  ;;
                    armv4*|arm7*|arm9[24]*) echo -mv=4   ;;
                esac
                ;;
            -mfpu=neon)     echo --float_support=vfpv3 --neon ;;
            -mfpu=vfp)      echo --float_support=vfpv2        ;;
            -mfpu=vfpv3)    echo --float_support=vfpv3        ;;
            -mfpu=vfpv3-d16) echo --float_support=vfpv3d16    ;;
            -msoft-float)   echo --float_support=vfplib       ;;
            -O[0-3]|-mf=*)  echo $flag                        ;;
            -g)             echo -g -mn                       ;;
            -pds=*)         echo $flag                        ;;
            -D*|-I*)        echo $flag                        ;;
            --gcc|--abi=*)  echo $flag                        ;;
            -me)            echo $flag                        ;;
        esac
    done
}

probe_cc(){
    pfx=$1
    _cc=$2

    unset _type _ident _cc_c _cc_e _cc_o _flags _cflags
    unset _ld_o _ldflags _ld_lib _ld_path
    unset _depflags _DEPCMD _DEPFLAGS
    _flags_filter=echo

    if $_cc --version 2>&1 | grep -q '^GNU assembler'; then
        true # no-op to avoid reading stdin in following checks
    elif $_cc -v 2>&1 | grep -q '^gcc.*LLVM'; then
        _type=llvm_gcc
        gcc_extra_ver=$(expr "$($_cc --version | head -n1)" : '.*\((.*)\)')
        _ident="llvm-gcc $($_cc -dumpversion) $gcc_extra_ver"
        _depflags='-MMD -MF $(@:.o=.d) -MT $@'
        _cflags_speed='-O3'
        _cflags_size='-Os'
    elif $_cc -v 2>&1 | grep -qi ^gcc; then
        _type=gcc
        gcc_version=$($_cc --version | head -n1)
        gcc_basever=$($_cc -dumpversion)
        gcc_pkg_ver=$(expr "$gcc_version" : '[^ ]* \(([^)]*)\)')
        gcc_ext_ver=$(expr "$gcc_version" : ".*$gcc_pkg_ver $gcc_basever \\(.*\\)")
        _ident=$(cleanws "gcc $gcc_basever $gcc_pkg_ver $gcc_ext_ver")
        if ! $_cc -dumpversion | grep -q '^2\.'; then
            _depflags='-MMD -MF $(@:.o=.d) -MT $@'
        fi
        _cflags_speed='-O3'
        _cflags_size='-Os'
    elif $_cc --version 2>/dev/null | grep -q ^icc; then
        _type=icc
        _ident=$($_cc --version | head -n1)
        _depflags='-MMD'
        _cflags_speed='-O3'
        _cflags_size='-Os'
        _cflags_noopt='-O1'
        _flags_filter=icc_flags
    elif $_cc -v 2>&1 | grep -q xlc; then
        _type=xlc
        _ident=$($_cc -qversion 2>/dev/null | head -n1)
        _cflags_speed='-O5'
        _cflags_size='-O5 -qcompact'
    elif $_cc -V 2>/dev/null | grep -q Compaq; then
        _type=ccc
        _ident=$($_cc -V | head -n1 | cut -d' ' -f1-3)
        _DEPFLAGS='-M'
        _cflags_speed='-fast'
        _cflags_size='-O1'
        _flags_filter=ccc_flags
    elif $_cc --vsn 2>/dev/null | grep -Eq "ARM (C/C\+\+ )?Compiler"; then
        test -d "$sysroot" || die "No valid sysroot specified."
        _type=armcc
        _ident=$($_cc --vsn | grep -i build | head -n1 | sed 's/.*: //')
        armcc_conf="$PWD/armcc.conf"
        $_cc --arm_linux_configure                 \
             --arm_linux_config_file="$armcc_conf" \
             --configure_sysroot="$sysroot"        \
             --configure_cpp_headers="$sysinclude" >>$logfile 2>&1 ||
             die "Error creating armcc configuration file."
        $_cc --vsn | grep -q RVCT && armcc_opt=rvct || armcc_opt=armcc
        _flags="--arm_linux_config_file=$armcc_conf --translate_gcc"
        as_default="${cross_prefix}gcc"
        _depflags='-MMD'
        _cflags_speed='-O3'
        _cflags_size='-Os'
    elif $_cc -version 2>/dev/null | grep -Eq 'TMS470|TI ARM'; then
        _type=tms470
        _ident=$($_cc -version | head -n1 | tr -s ' ')
        _flags='--gcc --abi=eabi -me'
        _cc_e='-ppl -fe=$@'
        _cc_o='-fe=$@'
        _depflags='-ppa -ppd=$(@:.o=.d)'
        _cflags_speed='-O3 -mf=5'
        _cflags_size='-O3 -mf=2'
        _flags_filter=tms470_flags
    elif $_cc -v 2>&1 | grep -q clang; then
        _type=clang
        _ident=$($_cc --version | head -n1)
        _depflags='-MMD -MF $(@:.o=.d) -MT $@'
        _cflags_speed='-O3'
        _cflags_size='-Os'
    elif $_cc -V 2>&1 | grep -q Sun; then
        _type=suncc
        _ident=$($_cc -V 2>&1 | head -n1 | cut -d' ' -f 2-)
        _DEPCMD='$(DEP$(1)) $(DEP$(1)FLAGS) $($(1)DEP_FLAGS) $< | sed -e "1s,^.*: ,$@: ," -e "\$$!s,\$$, \\\," -e "1!s,^.*: , ," > $(@:.o=.d)'
        _DEPFLAGS='-xM1 -xc99'
        _ldflags='-std=c99'
        _cflags_speed='-O5'
        _cflags_size='-O5 -xspace'
        _flags_filter=suncc_flags
    elif $_cc -v 2>&1 | grep -q 'PathScale\|Path64'; then
        _type=pathscale
        _ident=$($_cc -v 2>&1 | head -n1 | tr -d :)
        _depflags='-MMD -MF $(@:.o=.d) -MT $@'
        _cflags_speed='-O2'
        _cflags_size='-Os'
        _flags_filter='filter_out -Wdisabled-optimization'
    elif $_cc -v 2>&1 | grep -q Open64; then
        _type=open64
        _ident=$($_cc -v 2>&1 | head -n1 | tr -d :)
        _depflags='-MMD -MF $(@:.o=.d) -MT $@'
        _cflags_speed='-O2'
        _cflags_size='-Os'
        _flags_filter='filter_out -Wdisabled-optimization|-Wtype-limits|-fno-signed-zeros'
    elif $_cc -V 2>&1 | grep -q Portland; then
        _type=pgi
        _ident="PGI $($_cc -V 2>&1 | awk '/^pgcc/ { print $2; exit }')"
        opt_common='-alias=ansi -Mdse -Mlre -Mpre'
        _cflags_speed="-O3 -Mautoinline -Munroll=c:4 $opt_common"
        _cflags_size="-O2 -Munroll=c:1 $opt_common"
        _cflags_noopt="-O"
        _flags_filter=pgi_flags
    elif $_cc 2>&1 | grep -q 'Microsoft.*ARM.*Assembler'; then
        _type=armasm
        _ident=$($_cc | head -n1)
        # 4509: "This form of conditional instruction is deprecated"
        _flags="-nologo -ignore 4509"
        _flags_filter=armasm_flags
    elif $_cc 2>&1 | grep -q Intel; then
        _type=icl
        _ident=$($cc 2>&1 | head -n1)
        _depflags='-QMMD -QMF$(@:.o=.d) -QMT$@'
        # Not only is O3 broken on 13.x+ but it is slower on all previous
        # versions (tested) as well.
        _cflags_speed="-O2"
        _cflags_size="-O1 -Oi" # -O1 without -Oi miscompiles stuff
        if $_cc 2>&1 | grep -q Linker; then
            _ld_o='-out:$@'
        else
            _ld_o='-Fe$@'
        fi
        _cc_o='-Fo$@'
        _cc_e='-P'
        _flags_filter=icl_flags
        _ld_lib='lib%.a'
        _ld_path='-libpath:'
        # -Qdiag-error to make icl error when seeing certain unknown arguments
        _flags='-nologo -Qdiag-error:4044,10157'
        # -Qvec- -Qsimd- to prevent miscompilation, -GS, fp:precise for consistency
        # with MSVC which enables it by default.
        _cflags='-D_USE_MATH_DEFINES -FIstdlib.h -Dstrtoll=_strtoi64 -Qms0 -Qvec- -Qsimd- -GS -fp:precise'
        if [ $pfx = hostcc ]; then
            append _cflags -Dsnprintf=_snprintf
        fi
        disable stripping
    elif $_cc 2>&1 | grep -q Microsoft; then
        _type=msvc
        _ident=$($cc 2>&1 | head -n1)
        _DEPCMD='$(DEP$(1)) $(DEP$(1)FLAGS) $($(1)DEP_FLAGS) $< 2>&1 | awk '\''/including/ { sub(/^.*file: */, ""); gsub(/\\/, "/"); if (!match($$0, / /)) print "$@:", $$0 }'\'' > $(@:.o=.d)'
        _DEPFLAGS='$(CPPFLAGS) $(CFLAGS) -showIncludes -Zs'
        _cflags_speed="-O2"
        _cflags_size="-O1"
        if $_cc 2>&1 | grep -q Linker; then
            _ld_o='-out:$@'
        else
            _ld_o='-Fe$@'
        fi
        _cc_o='-Fo$@'
        _cc_e='-P -Fi$@'
        _flags_filter=msvc_flags
        _ld_lib='lib%.a'
        _ld_path='-libpath:'
        _flags='-nologo'
        _cflags='-D_USE_MATH_DEFINES -D_CRT_SECURE_NO_WARNINGS -Dinline=__inline -FIstdlib.h -Dstrtoll=_strtoi64'
        if [ $pfx = hostcc ]; then
            append _cflags -Dsnprintf=_snprintf
        fi
        disable stripping
    elif $_cc --version 2>/dev/null | grep -q ^cparser; then
        _type=cparser
        _ident=$($_cc --version | head -n1)
        _depflags='-MMD'
        _cflags_speed='-O4'
        _cflags_size='-O2'
        _flags_filter=cparser_flags
    fi

    eval ${pfx}_type=\$_type
    eval ${pfx}_ident=\$_ident
}

set_ccvars(){
    eval ${1}_C=\${_cc_c-\${${1}_C}}
    eval ${1}_E=\${_cc_e-\${${1}_E}}
    eval ${1}_O=\${_cc_o-\${${1}_O}}

    if [ -n "$_depflags" ]; then
        eval ${1}_DEPFLAGS=\$_depflags
    else
        eval ${1}DEP=\${_DEPCMD:-\$DEPCMD}
        eval ${1}DEP_FLAGS=\${_DEPFLAGS:-\$DEPFLAGS}
        eval DEP${1}FLAGS=\$_flags
    fi
}

probe_cc cc "$cc"
cflags_filter=$_flags_filter
cflags_speed=$_cflags_speed
cflags_size=$_cflags_size
cflags_noopt=$_cflags_noopt
add_cflags $_flags $_cflags
cc_ldflags=$_ldflags
set_ccvars CC

probe_cc hostcc "$host_cc"
host_cflags_filter=$_flags_filter
add_host_cflags  $_flags $_cflags
set_ccvars HOSTCC

test -n "$cc_type" && enable $cc_type ||
    warn "Unknown C compiler $cc, unable to select optimal CFLAGS"

: ${as_default:=$cc}
: ${dep_cc_default:=$cc}
: ${ld_default:=$cc}
: ${host_ld_default:=$host_cc}
set_default ar as dep_cc ld host_ld windres

probe_cc as "$as"
asflags_filter=$_flags_filter
add_asflags $_flags $_cflags
set_ccvars AS

probe_cc ld "$ld"
ldflags_filter=$_flags_filter
add_ldflags $_flags $_ldflags
test "$cc_type" != "$ld_type" && add_ldflags $cc_ldflags
LD_O=${_ld_o-$LD_O}
LD_LIB=${_ld_lib-$LD_LIB}
LD_PATH=${_ld_path-$LD_PATH}

probe_cc hostld "$host_ld"
host_ldflags_filter=$_flags_filter
add_host_ldflags $_flags $_ldflags
HOSTLD_O=${_ld_o-$HOSTLD_O}

if [ -z "$CC_DEPFLAGS" ] && [ "$dep_cc" != "$cc" ]; then
    probe_cc depcc "$dep_cc"
    CCDEP=${_DEPCMD:-$DEPCMD}
    CCDEP_FLAGS=${_DEPFLAGS:=$DEPFLAGS}
    DEPCCFLAGS=$_flags
fi

if $ar 2>&1 | grep -q Microsoft; then
    arflags="-nologo"
    ar_o='-out:$@'
elif $ar 2>&1 | grep -q 'Texas Instruments'; then
    arflags="rq"
    ar_o='$@'
elif $ar 2>&1 | grep -q 'Usage: ar.*-X.*any'; then
    arflags='-Xany -r -c'
    ar_o='$@'
elif $ar 2>&1 | grep -q "\[D\] "; then
    arflags="rcD"
    ar_o='$@'
else
    arflags="rc"
    ar_o='$@'
fi

add_cflags $extra_cflags
add_cxxflags $extra_cxxflags
add_asflags $extra_cflags

if test -n "$sysroot"; then
    case "$cc_type" in
        gcc|llvm_gcc|clang)
            add_cppflags --sysroot="$sysroot"
            add_ldflags --sysroot="$sysroot"
# On Darwin --sysroot may be ignored, -isysroot always affects headers and linking
            add_cppflags -isysroot "$sysroot"
            add_ldflags -isysroot "$sysroot"
        ;;
        tms470)
            add_cppflags -I"$sysinclude"
            add_ldflags  --sysroot="$sysroot"
        ;;
    esac
fi

if test "$cpu" = host; then
    enabled cross_compile &&
        die "--cpu=host makes no sense when cross-compiling."

    case "$cc_type" in
        gcc|llvm_gcc)
            check_native(){
                $cc $1=native -v -c -o $TMPO $TMPC >$TMPE 2>&1 || return
                sed -n "/cc1.*$1=/{
                            s/.*$1=\\([^ ]*\\).*/\\1/
                            p
                            q
                        }" $TMPE
            }
            cpu=$(check_native -march || check_native -mcpu)
        ;;
    esac

    test "${cpu:-host}" = host &&
        die "--cpu=host not supported with compiler $cc"
fi

# Deal with common $arch aliases
case "$arch" in
    aarch64|arm64)
        arch="aarch64"
    ;;
    arm*|iPad*|iPhone*)
        arch="arm"
    ;;
    mips*|IP*)
        arch="mips"
    ;;
    parisc*|hppa*)
        arch="parisc"
    ;;
    "Power Macintosh"|ppc*|powerpc*)
        arch="ppc"
    ;;
    s390|s390x)
        arch="s390"
    ;;
    sh4|sh)
        arch="sh4"
    ;;
    sun4u|sparc*)
        arch="sparc"
    ;;
    tilegx|tile-gx)
        arch="tilegx"
    ;;
    i[3-6]86*|i86pc|BePC|x86pc|x86_64|x86_32|amd64)
        arch="x86"
    ;;
esac

is_in $arch $ARCH_LIST || warn "unknown architecture $arch"
enable $arch

# Add processor-specific flags
if enabled aarch64; then

    case $cpu in
        armv*)
            cpuflags="-march=$cpu"
        ;;
        *)
            cpuflags="-mcpu=$cpu"
        ;;
    esac

elif enabled alpha; then

    cpuflags="-mcpu=$cpu"

elif enabled arm; then

    check_arm_arch() {
        check_cpp_condition stddef.h \
            "defined __ARM_ARCH_${1}__ || defined __TARGET_ARCH_${2:-$1}" \
            $cpuflags
    }

    probe_arm_arch() {
        if   check_arm_arch 4;        then echo armv4;
        elif check_arm_arch 4T;       then echo armv4t;
        elif check_arm_arch 5;        then echo armv5;
        elif check_arm_arch 5E;       then echo armv5e;
        elif check_arm_arch 5T;       then echo armv5t;
        elif check_arm_arch 5TE;      then echo armv5te;
        elif check_arm_arch 5TEJ;     then echo armv5te;
        elif check_arm_arch 6;        then echo armv6;
        elif check_arm_arch 6J;       then echo armv6j;
        elif check_arm_arch 6K;       then echo armv6k;
        elif check_arm_arch 6Z;       then echo armv6z;
        elif check_arm_arch 6ZK;      then echo armv6zk;
        elif check_arm_arch 6T2;      then echo armv6t2;
        elif check_arm_arch 7;        then echo armv7;
        elif check_arm_arch 7A  7_A;  then echo armv7-a;
        elif check_arm_arch 7R  7_R;  then echo armv7-r;
        elif check_arm_arch 7M  7_M;  then echo armv7-m;
        elif check_arm_arch 7EM 7E_M; then echo armv7-m;
        elif check_arm_arch 8A  8_A;  then echo armv8-a;
        fi
    }

    [ "$cpu" = generic ] && cpu=$(probe_arm_arch)

    case $cpu in
        armv*)
            cpuflags="-march=$cpu"
            subarch=$(echo $cpu | sed 's/[^a-z0-9]//g')
        ;;
        *)
            cpuflags="-mcpu=$cpu"
            case $cpu in
                cortex-a*)                               subarch=armv7a  ;;
                cortex-r*)                               subarch=armv7r  ;;
                cortex-m*)                 enable thumb; subarch=armv7m  ;;
                arm11*)                                  subarch=armv6   ;;
                arm[79]*e*|arm9[24]6*|arm96*|arm102[26]) subarch=armv5te ;;
                armv4*|arm7*|arm9[24]*)                  subarch=armv4   ;;
                *)                             subarch=$(probe_arm_arch) ;;
            esac
        ;;
    esac

    case "$subarch" in
        armv5t*)    enable fast_clz                ;;
        armv[6-8]*)
            enable fast_clz
            disabled fast_unaligned || enable fast_unaligned
            ;;
    esac

elif enabled avr32; then

    case $cpu in
        ap7[02]0[0-2])
            subarch="avr32_ap"
            cpuflags="-mpart=$cpu"
        ;;
        ap)
            subarch="avr32_ap"
            cpuflags="-march=$cpu"
        ;;
        uc3[ab]*)
            subarch="avr32_uc"
            cpuflags="-mcpu=$cpu"
        ;;
        uc)
            subarch="avr32_uc"
            cpuflags="-march=$cpu"
        ;;
    esac

elif enabled bfin; then

    cpuflags="-mcpu=$cpu"

elif enabled mips; then

    cpuflags="-march=$cpu"

    case $cpu in
        24kc)
            disable mipsfpu
            disable mipsdspr1
            disable mipsdspr2
        ;;
        24kf*)
            disable mipsdspr1
            disable mipsdspr2
        ;;
        24kec|34kc|1004kc)
            disable mipsfpu
            disable mipsdspr2
        ;;
        24kef*|34kf*|1004kf*)
            disable mipsdspr2
        ;;
        74kc)
            disable mipsfpu
        ;;
    esac

elif enabled ppc; then

    disable ldbrx
    disable vsx

    case $(tolower $cpu) in
        601|ppc601|powerpc601)
            cpuflags="-mcpu=601"
            disable altivec
        ;;
        603*|ppc603*|powerpc603*)
            cpuflags="-mcpu=603"
            disable altivec
        ;;
        604*|ppc604*|powerpc604*)
            cpuflags="-mcpu=604"
            disable altivec
        ;;
        g3|75*|ppc75*|powerpc75*)
            cpuflags="-mcpu=750"
            disable altivec
        ;;
        g4|745*|ppc745*|powerpc745*)
            cpuflags="-mcpu=7450"
        ;;
        74*|ppc74*|powerpc74*)
            cpuflags="-mcpu=7400"
        ;;
        g5|970|ppc970|powerpc970)
            cpuflags="-mcpu=970"
        ;;
        power[3-8]*)
            cpuflags="-mcpu=$cpu"
        ;;
        cell)
            cpuflags="-mcpu=cell"
            enable ldbrx
        ;;
        e500mc)
            cpuflags="-mcpu=e500mc"
            disable altivec
        ;;
        e500v2)
            cpuflags="-mcpu=8548 -mhard-float -mfloat-gprs=double"
            disable altivec
            disable dcbzl
        ;;
        e500)
            cpuflags="-mcpu=8540 -mhard-float"
            disable altivec
            disable dcbzl
        ;;
    esac

elif enabled sparc; then

    case $cpu in
        cypress|f93[04]|tsc701|sparcl*|supersparc|hypersparc|niagara|v[789])
            cpuflags="-mcpu=$cpu"
        ;;
        ultrasparc*|niagara[234])
            cpuflags="-mcpu=$cpu"
        ;;
    esac

elif enabled x86; then

    case $cpu in
        i[345]86|pentium)
            cpuflags="-march=$cpu"
            disable i686
            disable mmx
        ;;
        # targets that do NOT support nopl and conditional mov (cmov)
        pentium-mmx|k6|k6-[23]|winchip-c6|winchip2|c3)
            cpuflags="-march=$cpu"
            disable i686
        ;;
        # targets that do support nopl and conditional mov (cmov)
        i686|pentiumpro|pentium[23]|pentium-m|athlon|athlon-tbird|athlon-4|athlon-[mx]p|athlon64*|k8*|opteron*|athlon-fx\
        |core*|atom|bonnell|nehalem|westmere|silvermont|sandybridge|ivybridge|haswell|broadwell|amdfam10|barcelona|b[dt]ver*)
            cpuflags="-march=$cpu"
            enable i686
            enable fast_cmov
        ;;
        # targets that do support conditional mov but on which it's slow
        pentium4|pentium4m|prescott|nocona)
            cpuflags="-march=$cpu"
            enable i686
            disable fast_cmov
        ;;
    esac

fi

if [ "$cpu" != generic ]; then
    add_cflags  $cpuflags
    add_asflags $cpuflags
fi

# compiler sanity check
check_exec <<EOF
int main(void){ return 0; }
EOF
if test "$?" != 0; then
    echo "$cc is unable to create an executable file."
    if test -z "$cross_prefix" && ! enabled cross_compile ; then
        echo "If $cc is a cross-compiler, use the --enable-cross-compile option."
        echo "Only do this if you know what cross compiling means."
    fi
    die "C compiler test failed."
fi

add_cppflags -D_ISOC99_SOURCE
add_cxxflags -D__STDC_CONSTANT_MACROS
check_cflags -std=c99
check_cc -D_FILE_OFFSET_BITS=64 <<EOF && add_cppflags -D_FILE_OFFSET_BITS=64
#include <stdlib.h>
EOF
check_cc -D_LARGEFILE_SOURCE <<EOF && add_cppflags -D_LARGEFILE_SOURCE
#include <stdlib.h>
EOF

add_host_cppflags -D_ISOC99_SOURCE
check_host_cflags -std=c99
check_host_cflags -Wall
check_host_cflags -O3

check_64bit(){
    arch32=$1
    arch64=$2
    expr=$3
    check_code cc "" "int test[2*($expr) - 1]" &&
        subarch=$arch64 || subarch=$arch32
}

case "$arch" in
    aarch64|alpha|ia64)
        spic=$shared
    ;;
    mips)
        check_64bit mips mips64 '_MIPS_SIM > 1'
        spic=$shared
    ;;
    parisc)
        check_64bit parisc parisc64 'sizeof(void *) > 4'
        spic=$shared
    ;;
    ppc)
        check_64bit ppc ppc64 'sizeof(void *) > 4'
        spic=$shared
    ;;
    s390)
        check_64bit s390 s390x 'sizeof(void *) > 4'
        spic=$shared
    ;;
    sparc)
        check_64bit sparc sparc64 'sizeof(void *) > 4'
        spic=$shared
    ;;
    x86)
        check_64bit x86_32 x86_64 'sizeof(void *) > 4'
        # Treat x32 as x64 for now. Note it also needs spic=$shared
        test "$subarch" = "x86_32" && check_cpp_condition stddef.h 'defined(__x86_64__)' &&
            subarch=x86_64
        if test "$subarch" = "x86_64"; then
            spic=$shared
        fi
    ;;
    ppc)
        check_cc <<EOF && subarch="ppc64"
        int test[(int)sizeof(char*) - 7];
EOF
    ;;
esac

enable $subarch
enabled spic && enable_weak pic

# OS specific
case $target_os in
    aix)
        SHFLAGS=-shared
        add_cppflags '-I\$(SRC_PATH)/compat/aix'
        enabled shared && add_ldflags -Wl,-brtl
        ;;
    android)
        disable symver
        enable section_data_rel_ro
        SLIB_INSTALL_NAME='$(SLIBNAME)'
        SLIB_INSTALL_LINKS=
        # soname not set on purpose
        SHFLAGS=-shared
        ;;
    haiku)
        prefix_default="/boot/common"
        network_extralibs="-lnetwork"
        host_libs=
        ;;
    sunos)
        SHFLAGS='-shared -Wl,-h,$$(@F)'
        enabled x86 && SHFLAGS="-mimpure-text $SHFLAGS"
        network_extralibs="-lsocket -lnsl"
        # When using suncc to build, the Solaris linker will mark
        # an executable with each instruction set encountered by
        # the Solaris assembler.  As our libraries contain their own
        # guards for processor-specific code, instead suppress
        # generation of the HWCAPS ELF section on Solaris x86 only.
        enabled_all suncc x86 &&
            echo "hwcap_1 = OVERRIDE;" > mapfile &&
            add_ldflags -Wl,-M,mapfile
        nm_default='nm -P -g'
        ;;
    netbsd)
        disable symver
        oss_indev_extralibs="-lossaudio"
        oss_outdev_extralibs="-lossaudio"
        enabled gcc || check_ldflags -Wl,-zmuldefs
        ;;
    openbsd|bitrig)
        disable symver
        SHFLAGS='-shared'
        SLIB_INSTALL_NAME='$(SLIBNAME).$(LIBMAJOR).$(LIBMINOR)'
        SLIB_INSTALL_LINKS=
        oss_indev_extralibs="-lossaudio"
        oss_outdev_extralibs="-lossaudio"
        ;;
    dragonfly)
        disable symver
        ;;
    freebsd)
        ;;
    bsd/os)
        add_extralibs -lpoll -lgnugetopt
        strip="strip -d"
        ;;
    darwin)
        enabled ppc && add_asflags -force_cpusubtype_ALL
        SHFLAGS='-dynamiclib -Wl,-single_module -Wl,-install_name,$(SHLIBDIR)/$(SLIBNAME_WITH_MAJOR),-current_version,$(LIBVERSION),-compatibility_version,$(LIBMAJOR)'
        enabled x86_32 && append SHFLAGS -Wl,-read_only_relocs,suppress
        strip="${strip} -x"
        add_ldflags -Wl,-dynamic,-search_paths_first
        SLIBSUF=".dylib"
        SLIBNAME_WITH_VERSION='$(SLIBPREF)$(FULLNAME).$(LIBVERSION)$(SLIBSUF)'
        SLIBNAME_WITH_MAJOR='$(SLIBPREF)$(FULLNAME).$(LIBMAJOR)$(SLIBSUF)'
        objformat="macho"
        enabled x86_64 && objformat="macho64"
        enabled_any pic shared x86_64 ||
            { check_cflags -mdynamic-no-pic && add_asflags -mdynamic-no-pic; }
        ;;
    mingw32*)
        if test $target_os = "mingw32ce"; then
            disable network
        else
            target_os=mingw32
        fi
        LIBTARGET=i386
        if enabled x86_64; then
            LIBTARGET="i386:x86-64"
        elif enabled arm; then
            LIBTARGET=arm-wince
        fi
        enabled shared && ! enabled small && check_cmd $windres --version && enable gnu_windres
        check_ldflags -Wl,--nxcompat
        check_ldflags -Wl,--dynamicbase
        enabled x86_32 && check_ldflags -Wl,--large-address-aware
        shlibdir_default="$bindir_default"
        SLIBPREF=""
        SLIBSUF=".dll"
        SLIBNAME_WITH_VERSION='$(SLIBPREF)$(FULLNAME)-$(LIBVERSION)$(SLIBSUF)'
        SLIBNAME_WITH_MAJOR='$(SLIBPREF)$(FULLNAME)-$(LIBMAJOR)$(SLIBSUF)'
        dlltool="${cross_prefix}dlltool"
        if check_cmd lib.exe -list; then
            SLIB_EXTRA_CMD=-'sed -e "s/ @[^ ]*//" $$(@:$(SLIBSUF)=.orig.def) > $$(@:$(SLIBSUF)=.def); lib.exe /machine:$(LIBTARGET) /def:$$(@:$(SLIBSUF)=.def) /out:$(SUBDIR)$(SLIBNAME:$(SLIBSUF)=.lib)'
            if enabled x86_64; then
                LIBTARGET=x64
            fi
        elif check_cmd $dlltool --version; then
            SLIB_EXTRA_CMD=-'sed -e "s/ @[^ ]*//" $$(@:$(SLIBSUF)=.orig.def) > $$(@:$(SLIBSUF)=.def); $(DLLTOOL) -m $(LIBTARGET) -d $$(@:$(SLIBSUF)=.def) -l $(SUBDIR)$(SLIBNAME:$(SLIBSUF)=.lib) -D $(SLIBNAME_WITH_MAJOR)'
        fi
        SLIB_INSTALL_NAME='$(SLIBNAME_WITH_MAJOR)'
        SLIB_INSTALL_LINKS=
        SLIB_INSTALL_EXTRA_SHLIB='$(SLIBNAME:$(SLIBSUF)=.lib)'
        SLIB_INSTALL_EXTRA_LIB='lib$(SLIBNAME:$(SLIBSUF)=.dll.a) $(SLIBNAME_WITH_MAJOR:$(SLIBSUF)=.def)'
        SHFLAGS='-shared -Wl,--output-def,$$(@:$(SLIBSUF)=.orig.def) -Wl,--out-implib,$(SUBDIR)lib$(SLIBNAME:$(SLIBSUF)=.dll.a) -Wl,--enable-runtime-pseudo-reloc -Wl,--enable-auto-image-base'
        objformat="win32"
        ranlib=:
        enable dos_paths
        ;;
    win32|win64)
        disable symver
        if enabled shared; then
            # Link to the import library instead of the normal static library
            # for shared libs.
            LD_LIB='%.lib'
            # Cannot build both shared and static libs with MSVC or icl.
            disable static
        fi
        enabled x86_32 && check_ldflags -LARGEADDRESSAWARE
        shlibdir_default="$bindir_default"
        SLIBPREF=""
        SLIBSUF=".dll"
        SLIBNAME_WITH_VERSION='$(SLIBPREF)$(FULLNAME)-$(LIBVERSION)$(SLIBSUF)'
        SLIBNAME_WITH_MAJOR='$(SLIBPREF)$(FULLNAME)-$(LIBMAJOR)$(SLIBSUF)'
        SLIB_CREATE_DEF_CMD='$(SRC_PATH)/compat/windows/makedef $(SUBDIR)lib$(NAME).ver $(OBJS) > $$(@:$(SLIBSUF)=.def)'
        SLIB_INSTALL_NAME='$(SLIBNAME_WITH_MAJOR)'
        SLIB_INSTALL_LINKS=
        SLIB_INSTALL_EXTRA_SHLIB='$(SLIBNAME:$(SLIBSUF)=.lib)'
        SLIB_INSTALL_EXTRA_LIB='$(SLIBNAME_WITH_MAJOR:$(SLIBSUF)=.def)'
        SHFLAGS='-dll -def:$$(@:$(SLIBSUF)=.def) -implib:$(SUBDIR)$(SLIBNAME:$(SLIBSUF)=.lib)'
        objformat="win32"
        ranlib=:
        enable dos_paths
        ;;
    cygwin*)
        target_os=cygwin
        shlibdir_default="$bindir_default"
        SLIBPREF="cyg"
        SLIBSUF=".dll"
        SLIBNAME_WITH_VERSION='$(SLIBPREF)$(FULLNAME)-$(LIBVERSION)$(SLIBSUF)'
        SLIBNAME_WITH_MAJOR='$(SLIBPREF)$(FULLNAME)-$(LIBMAJOR)$(SLIBSUF)'
        SLIB_INSTALL_NAME='$(SLIBNAME_WITH_MAJOR)'
        SLIB_INSTALL_LINKS=
        SLIB_INSTALL_EXTRA_LIB='lib$(FULLNAME).dll.a'
        SHFLAGS='-shared -Wl,--out-implib,$(SUBDIR)lib$(FULLNAME).dll.a'
        objformat="win32"
        enable dos_paths
        enabled shared && ! enabled small && check_cmd $windres --version && enable gnu_windres
        ;;
    *-dos|freedos|opendos)
        network_extralibs="-lsocket"
        objformat="coff"
        enable dos_paths
        add_cppflags -U__STRICT_ANSI__
        ;;
    linux)
        enable dv1394
        enable section_data_rel_ro
        ;;
    irix*)
        target_os=irix
        ranlib="echo ignoring ranlib"
        ;;
    os/2*)
        strip="lxlite -CS"
        ln_s="cp -f"
        objformat="aout"
        add_cppflags -D_GNU_SOURCE
        add_ldflags -Zomf -Zbin-files -Zargs-wild -Zmap
        SHFLAGS='$(SUBDIR)$(NAME).def -Zdll -Zomf'
        LIBSUF="_s.a"
        SLIBPREF=""
        SLIBSUF=".dll"
        SLIBNAME_WITH_VERSION='$(SLIBPREF)$(NAME)-$(LIBVERSION)$(SLIBSUF)'
        SLIBNAME_WITH_MAJOR='$(SLIBPREF)$(shell echo $(NAME) | cut -c1-6)$(LIBMAJOR)$(SLIBSUF)'
        SLIB_CREATE_DEF_CMD='echo LIBRARY $(SLIBNAME_WITH_MAJOR) INITINSTANCE TERMINSTANCE > $(SUBDIR)$(NAME).def; \
            echo PROTMODE >> $(SUBDIR)$(NAME).def; \
            echo CODE PRELOAD MOVEABLE DISCARDABLE >> $(SUBDIR)$(NAME).def; \
            echo DATA PRELOAD MOVEABLE MULTIPLE NONSHARED >> $(SUBDIR)$(NAME).def; \
            echo EXPORTS >> $(SUBDIR)$(NAME).def; \
            emxexp -o $(OBJS) >> $(SUBDIR)$(NAME).def'
        SLIB_EXTRA_CMD='emximp -o $(SUBDIR)$(LIBPREF)$(NAME)_dll.a $(SUBDIR)$(NAME).def; \
            emximp -o $(SUBDIR)$(LIBPREF)$(NAME)_dll.lib $(SUBDIR)$(NAME).def;'
        SLIB_INSTALL_EXTRA_LIB='$(LIBPREF)$(NAME)_dll.a $(LIBPREF)$(NAME)_dll.lib'
        enable dos_paths
        enable_weak os2threads
        ;;
    gnu/kfreebsd)
        add_cppflags -D_BSD_SOURCE
        ;;
    gnu)
        ;;
    qnx)
        add_cppflags -D_QNX_SOURCE
        network_extralibs="-lsocket"
        ;;
    symbian)
        SLIBSUF=".dll"
        enable dos_paths
        add_cflags --include=$sysinclude/gcce/gcce.h -fvisibility=default
        add_cppflags -D__GCCE__ -D__SYMBIAN32__ -DSYMBIAN_OE_POSIX_SIGNALS
        add_ldflags -Wl,--target1-abs,--no-undefined \
                    -Wl,-Ttext,0x80000,-Tdata,0x1000000 -shared \
                    -Wl,--entry=_E32Startup -Wl,-u,_E32Startup
        add_extralibs -l:eexe.lib -l:usrt2_2.lib -l:dfpaeabi.dso \
                      -l:drtaeabi.dso -l:scppnwdl.dso -lsupc++ -lgcc \
                      -l:libc.dso -l:libm.dso -l:euser.dso -l:libcrt0.lib
        ;;
    osf1)
        add_cppflags -D_OSF_SOURCE -D_POSIX_PII -D_REENTRANT
        ;;
    minix)
        ;;
    plan9)
        add_cppflags -D_C99_SNPRINTF_EXTENSION  \
                     -D_REENTRANT_SOURCE        \
                     -D_RESEARCH_SOURCE         \
                     -DFD_SETSIZE=96            \
                     -DHAVE_SOCK_OPTS
        add_compat strtod.o strtod=avpriv_strtod
        network_extralibs='-lbsd'
        exeobjs=compat/plan9/main.o
        disable ffserver
        cp_f='cp'
        ;;
    none)
        ;;
    *)
        die "Unknown OS '$target_os'."
        ;;
esac

# determine libc flavour

probe_libc(){
    pfx=$1
    pfx_no_=${pfx%_}
    # uclibc defines __GLIBC__, so it needs to be checked before glibc.
    if check_${pfx}cpp_condition features.h "defined __UCLIBC__"; then
        eval ${pfx}libc_type=uclibc
        add_${pfx}cppflags -D_POSIX_C_SOURCE=200112 -D_XOPEN_SOURCE=600
    elif check_${pfx}cpp_condition features.h "defined __GLIBC__"; then
        eval ${pfx}libc_type=glibc
        add_${pfx}cppflags -D_POSIX_C_SOURCE=200112 -D_XOPEN_SOURCE=600
    # MinGW headers can be installed on Cygwin, so check for newlib first.
    elif check_${pfx}cpp_condition newlib.h "defined _NEWLIB_VERSION"; then
        eval ${pfx}libc_type=newlib
        add_${pfx}cppflags -U__STRICT_ANSI__
    # MinGW64 is backwards compatible with MinGW32, so check for it first.
    elif check_${pfx}cpp_condition _mingw.h "defined __MINGW64_VERSION_MAJOR"; then
        eval ${pfx}libc_type=mingw64
        if check_${pfx}cpp_condition _mingw.h "__MINGW64_VERSION_MAJOR < 3"; then
            add_compat msvcrt/snprintf.o
            add_cflags "-include $source_path/compat/msvcrt/snprintf.h"
        fi
        add_${pfx}cppflags -U__STRICT_ANSI__ -D__USE_MINGW_ANSI_STDIO=1
        eval test \$${pfx_no_}cc_type = "gcc" &&
            add_${pfx}cppflags -D__printf__=__gnu_printf__
    elif check_${pfx}cpp_condition _mingw.h "defined __MINGW_VERSION"  ||
         check_${pfx}cpp_condition _mingw.h "defined __MINGW32_VERSION"; then
        eval ${pfx}libc_type=mingw32
        check_${pfx}cpp_condition _mingw.h "__MINGW32_MAJOR_VERSION > 3 || \
            (__MINGW32_MAJOR_VERSION == 3 && __MINGW32_MINOR_VERSION >= 15)" ||
            die "ERROR: MinGW32 runtime version must be >= 3.15."
        add_${pfx}cppflags -U__STRICT_ANSI__ -D__USE_MINGW_ANSI_STDIO=1
        eval test \$${pfx_no_}cc_type = "gcc" &&
            add_${pfx}cppflags -D__printf__=__gnu_printf__
    elif check_${pfx}cpp_condition crtversion.h "defined _VC_CRT_MAJOR_VERSION"; then
        eval ${pfx}libc_type=msvcrt
        # The MSVC 2010 headers (Win 7.0 SDK) set _WIN32_WINNT to
        # 0x601 by default unless something else is set by the user.
        # This can easily lead to us detecting functions only present
        # in such new versions and producing binaries requiring windows 7.0.
        # Therefore explicitly set the default to XP unless the user has
        # set something else on the command line.
        check_${pfx}cpp_condition stdlib.h "defined(_WIN32_WINNT)" ||
            add_${pfx}cppflags -D_WIN32_WINNT=0x0502
    elif check_${pfx}cpp_condition stddef.h "defined __KLIBC__"; then
        eval ${pfx}libc_type=klibc
    elif check_${pfx}cpp_condition sys/cdefs.h "defined __BIONIC__"; then
        eval ${pfx}libc_type=bionic
    elif check_${pfx}cpp_condition sys/brand.h "defined LABELED_BRAND_NAME"; then
        eval ${pfx}libc_type=solaris
        add_${pfx}cppflags -D__EXTENSIONS__ -D_XOPEN_SOURCE=600
    fi
    check_${pfx}cc <<EOF
#include <time.h>
void *v = localtime_r;
EOF
test "$?" != 0 && check_${pfx}cc -D_POSIX_C_SOURCE=200112 -D_XOPEN_SOURCE=600 <<EOF && add_${pfx}cppflags -D_POSIX_C_SOURCE=200112 -D_XOPEN_SOURCE=600
#include <time.h>
void *v = localtime_r;
EOF

}

probe_libc
test -n "$libc_type" && enable libc_$libc_type
probe_libc host_
test -n "$host_libc_type" && enable host_libc_$host_libc_type

case $libc_type in
    bionic)
        add_compat strtod.o strtod=avpriv_strtod
        ;;
    msvcrt)
        add_compat strtod.o strtod=avpriv_strtod
        add_compat msvcrt/snprintf.o snprintf=avpriv_snprintf   \
                                     _snprintf=avpriv_snprintf  \
                                     vsnprintf=avpriv_vsnprintf
        ;;
esac

# hacks for compiler/libc/os combinations

if enabled_all tms470 libc_glibc; then
    CPPFLAGS="-I${source_path}/compat/tms470 ${CPPFLAGS}"
    add_cppflags -D__USER_LABEL_PREFIX__=
    add_cppflags -D__builtin_memset=memset
    add_cppflags -D__gnuc_va_list=va_list -D_VA_LIST_DEFINED
    add_cflags   -pds=48    # incompatible redefinition of macro
fi

if enabled_all ccc libc_glibc; then
    add_ldflags -Wl,-z,now  # calls to libots crash without this
fi

check_compile_assert flt_lim "float.h limits.h" "DBL_MAX == (double)DBL_MAX" ||
    add_cppflags '-I\$(SRC_PATH)/compat/float'

esc(){
    echo "$*" | sed 's/%/%25/g;s/:/%3a/g'
}

echo "config:$arch:$subarch:$cpu:$target_os:$(esc $cc_ident):$(esc $FFMPEG_CONFIGURATION)" >config.fate

check_cpp_condition stdlib.h "defined(__PIC__) || defined(__pic__) || defined(PIC)" && enable_weak pic

set_default libdir
: ${shlibdir_default:="$libdir"}

set_default $PATHS_LIST
set_default nm

# we need to build at least one lib type
if ! enabled_any static shared; then
    cat <<EOF
At least one library type must be built.
Specify --enable-static to build the static libraries or --enable-shared to
build the shared libraries as well. To only build the shared libraries specify
--disable-static in addition to --enable-shared.
EOF
    exit 1;
fi

die_license_disabled() {
    enabled $1 || { enabled $2 && die "$2 is $1 and --enable-$1 is not specified."; }
}

die_license_disabled_gpl() {
    enabled $1 || { enabled $2 && die "$2 is incompatible with the gpl and --enable-$1 is not specified."; }
}

die_license_disabled gpl frei0r
die_license_disabled gpl libcdio
die_license_disabled gpl libsmbclient
die_license_disabled gpl libutvideo
die_license_disabled gpl libvidstab
die_license_disabled gpl libx264
die_license_disabled gpl libx265
die_license_disabled gpl libxavs
die_license_disabled gpl libxvid
die_license_disabled gpl libzvbi
die_license_disabled gpl x11grab

die_license_disabled nonfree libaacplus
die_license_disabled nonfree libfaac
die_license_disabled nonfree nvenc
enabled gpl && die_license_disabled_gpl nonfree libfdk_aac
enabled gpl && die_license_disabled_gpl nonfree openssl

die_license_disabled version3 libopencore_amrnb
die_license_disabled version3 libopencore_amrwb
die_license_disabled version3 libsmbclient
die_license_disabled version3 libvo_aacenc
die_license_disabled version3 libvo_amrwbenc

enabled version3 && { enabled gpl && enable gplv3 || enable lgplv3; }

disabled optimizations || check_cflags -fomit-frame-pointer

enable_weak_pic() {
    disabled pic && return
    enable pic
    add_cppflags -DPIC
    case "$target_os" in
    mingw*|cygwin*)
        ;;
    *)
        add_cflags -fPIC
        ;;
    esac
    add_asflags  -fPIC
}

enabled pic && enable_weak_pic

check_cc <<EOF || die "Symbol mangling check failed."
int ff_extern;
EOF
sym=$($nm $TMPO | awk '/ff_extern/{ print substr($0, match($0, /[^ \t]*ff_extern/)) }')
extern_prefix=${sym%%ff_extern*}

check_cc <<EOF && enable_weak inline_asm
void foo(void) { __asm__ volatile ("" ::); }
EOF

_restrict=
for restrict_keyword in restrict __restrict__ __restrict; do
    check_cc <<EOF && _restrict=$restrict_keyword && break
void foo(char * $restrict_keyword p);
EOF
done

check_cc <<EOF && enable pragma_deprecated
void foo(void) { _Pragma("GCC diagnostic ignored \"-Wdeprecated-declarations\"") }
EOF

check_cc <<EOF && enable attribute_packed
struct { int x; } __attribute__((packed)) x;
EOF

check_cc <<EOF && enable attribute_may_alias
union { int x; } __attribute__((may_alias)) x;
EOF

check_cc <<EOF || die "endian test failed"
unsigned int endian = 'B' << 24 | 'I' << 16 | 'G' << 8 | 'E';
EOF
od -t x1 $TMPO | grep -q '42 *49 *47 *45' && enable bigendian

if  [ "$cpu" = "power7" ] || [ "$cpu" = "power8" ] || enabled ppc64; then
    if ! enabled bigendian && enabled altivec ;then
        enable vsx
    fi
fi

check_gas() {
    log "check_gas using '$as' as AS"
    # :vararg is used on aarch64, arm and ppc altivec
    check_as <<EOF || return 1
.macro m n, y:vararg=0
\n: .int \y
.endm
m x
EOF
    # .altmacro is only used in arm asm
    ! enabled arm || check_as <<EOF || return 1
.altmacro
EOF
    enable gnu_as
    return 0
}

if enabled_any arm aarch64 || enabled_all ppc altivec && enabled asm; then
    nogas=:
    enabled_any arm aarch64 && nogas=die
    enabled_all ppc altivec && [ $target_os_default != aix ] && nogas=warn
    as_noop=-v

    case $as_type in
        arm*) gaspp_as_type=armasm; as_noop=-h ;;
        gcc)  gaspp_as_type=gas ;;
        *)    gaspp_as_type=$as_type ;;
    esac

    [ $target_os = "darwin" ] && gaspp_as_type="apple-$gaspp_as_type"

    test "${as#*gas-preprocessor.pl}" != "$as" ||
    check_cmd gas-preprocessor.pl -arch $arch -as-type $gaspp_as_type -- ${as:=$cc} $as_noop &&
        gas="${gas:=gas-preprocessor.pl} -arch $arch -as-type $gaspp_as_type -- ${as:=$cc}"

    if ! check_gas ; then
        as=${gas:=$as}
        check_gas || \
            $nogas "GNU assembler not found, install/update gas-preprocessor"
    fi

    check_as <<EOF && enable as_func
.func test
.endfunc
EOF
fi

check_inline_asm inline_asm_labels '"1:\n"'

check_inline_asm inline_asm_nonlocal_labels '"Label:\n"'

if enabled aarch64; then
    enabled armv8 && check_insn armv8 'prfm   pldl1strm, [x0]'
    # internal assembler in clang 3.3 does not support this instruction
    enabled neon && check_insn neon 'ext   v0.8B, v0.8B, v1.8B, #1'
    enabled vfp  && check_insn vfp  'fmadd d0,    d0,    d1,    d2'

    map 'enabled_any ${v}_external ${v}_inline || disable $v' $ARCH_EXT_LIST_ARM

elif enabled alpha; then

    check_cflags -mieee

elif enabled arm; then

    check_cpp_condition stddef.h "defined __thumb__" && check_cc <<EOF && enable_weak thumb
float func(float a, float b){ return a+b; }
EOF

    enabled thumb && check_cflags -mthumb || check_cflags -marm

    if     check_cpp_condition stddef.h "defined __ARM_PCS_VFP"; then
        enable vfp_args
    elif ! check_cpp_condition stddef.h "defined __ARM_PCS || defined __SOFTFP__"; then
        case "${cross_prefix:-$cc}" in
            *hardfloat*)         enable vfp_args;   fpabi=vfp ;;
            *) check_ld "cc" <<EOF && enable vfp_args && fpabi=vfp || fpabi=soft ;;
__asm__ (".eabi_attribute 28, 1");
int main(void) { return 0; }
EOF
        esac
        warn "Compiler does not indicate floating-point ABI, guessing $fpabi."
    fi

    enabled armv5te && check_insn armv5te 'qadd r0, r0, r0'
    enabled armv6   && check_insn armv6   'sadd16 r0, r0, r0'
    enabled armv6t2 && check_insn armv6t2 'movt r0, #0'
    enabled neon    && check_insn neon    'vadd.i16 q0, q0, q0'
    enabled vfp     && check_insn vfp     'fadds s0, s0, s0'
    enabled vfpv3   && check_insn vfpv3   'vmov.f32 s0, #1.0'
    enabled setend  && check_insn setend  'setend be'

    [ $target_os = linux ] || [ $target_os = android ] ||
        map 'enabled_any ${v}_external ${v}_inline || disable $v' \
            $ARCH_EXT_LIST_ARM

    check_inline_asm asm_mod_q '"add r0, %Q0, %R0" :: "r"((long long)0)'

    check_as <<EOF && enable as_dn_directive
ra .dn d0.i16
.unreq ra
EOF

    [ $target_os != win32 ] && enabled_all armv6t2 shared !pic && enable_weak_pic

elif enabled mips; then

    check_inline_asm loongson '"dmult.g $1, $2, $3"'
    enabled mips32r2  && add_cflags "-mips32r2" && add_asflags "-mips32r2" &&
     check_inline_asm mips32r2  '"rotr $t0, $t1, 1"'
    enabled mipsdspr1 && add_cflags "-mdsp" && add_asflags "-mdsp" &&
     check_inline_asm mipsdspr1 '"addu.qb $t0, $t1, $t2"'
    enabled mipsdspr2 && add_cflags "-mdspr2" && add_asflags "-mdspr2" &&
     check_inline_asm mipsdspr2 '"absq_s.qb $t0, $t1"'
    enabled mipsfpu   && add_cflags "-mhard-float" && add_asflags "-mhard-float" &&
     check_inline_asm mipsfpu   '"madd.d $f0, $f2, $f4, $f6"'

elif enabled parisc; then

    if enabled gcc; then
        case $($cc -dumpversion) in
            4.[3-9].*) check_cflags -fno-optimize-sibling-calls ;;
        esac
    fi

elif enabled ppc; then

    enable local_aligned_8 local_aligned_16 local_aligned_32

    check_inline_asm dcbzl     '"dcbzl 0, %0" :: "r"(0)'
    check_inline_asm ibm_asm   '"add 0, 0, 0"'
    check_inline_asm ppc4xx    '"maclhw r10, r11, r12"'
    check_inline_asm xform_asm '"lwzx %1, %y0" :: "Z"(*(int*)0), "r"(0)'

    # AltiVec flags: The FSF version of GCC differs from the Apple version
    if enabled altivec; then
        check_cflags -maltivec -mabi=altivec &&
        { check_header altivec.h && inc_altivec_h="#include <altivec.h>" ; } ||
        check_cflags -faltivec

        # check if our compiler supports Motorola AltiVec C API
        check_cc <<EOF || disable altivec
$inc_altivec_h
int main(void) {
    vector signed int v1 = (vector signed int) { 0 };
    vector signed int v2 = (vector signed int) { 1 };
    v1 = vec_add(v1, v2);
    return 0;
}
EOF

        enabled altivec || warn "Altivec disabled, possibly missing --cpu flag"
    fi

    if enabled vsx; then
        check_cflags -mvsx
    fi
elif enabled x86; then

    check_builtin rdtsc    intrin.h   "__rdtsc()"
    check_builtin mm_empty mmintrin.h "_mm_empty()"

    enable local_aligned_8 local_aligned_16 local_aligned_32

    # check whether EBP is available on x86
    # As 'i' is stored on the stack, this program will crash
    # if the base pointer is used to access it because the
    # base pointer is cleared in the inline assembly code.
    check_exec_crash <<EOF && enable ebp_available
volatile int i=0;
__asm__ volatile ("xorl %%ebp, %%ebp" ::: "%ebp");
return i;
EOF

    # check whether EBX is available on x86
    check_inline_asm ebx_available '""::"b"(0)' &&
        check_inline_asm ebx_available '"":::"%ebx"'

    # check whether xmm clobbers are supported
    check_inline_asm xmm_clobbers '"":::"%xmm0"'

    check_inline_asm inline_asm_direct_symbol_refs '"movl '$extern_prefix'test, %eax"' ||
        check_inline_asm inline_asm_direct_symbol_refs '"movl '$extern_prefix'test(%rip), %eax"'

    # check whether binutils is new enough to compile SSSE3/MMXEXT
    enabled ssse3  && check_inline_asm ssse3_inline  '"pabsw %xmm0, %xmm0"'
    enabled mmxext && check_inline_asm mmxext_inline '"pmaxub %mm0, %mm1"'

    if ! disabled_any asm mmx yasm; then
        if check_cmd $yasmexe --version; then
            enabled x86_64 && yasm_extra="-m amd64"
            yasm_debug="-g dwarf2"
        elif check_cmd nasm -v; then
            yasmexe=nasm
            yasm_debug="-g -F dwarf"
            if enabled x86_64; then
                case "$objformat" in
                    elf)   objformat=elf64 ;;
                    win32) objformat=win64 ;;
                esac
            fi
        fi

        YASMFLAGS="-f $objformat $yasm_extra"
        enabled pic               && append YASMFLAGS "-DPIC"
        test -n "$extern_prefix"  && append YASMFLAGS "-DPREFIX"
        case "$objformat" in
            elf*) enabled debug && append YASMFLAGS $yasm_debug ;;
        esac

        check_yasm "movbe ecx, [5]" && enable yasm ||
            die "yasm/nasm not found or too old. Use --disable-yasm for a crippled build."
        check_yasm "vextracti128 xmm0, ymm0, 0"      || disable avx2_external
        check_yasm "vpmacsdd xmm0, xmm1, xmm2, xmm3" || disable xop_external
        check_yasm "vfmaddps ymm0, ymm1, ymm2, ymm3" || disable fma4_external
        check_yasm "CPU amdnop" || disable cpunop
    fi

    case "$cpu" in
        athlon*|opteron*|k8*|pentium|pentium-mmx|prescott|nocona|atom|geode)
            disable fast_clz
        ;;
    esac

fi

check_code cc arm_neon.h "int16x8_t test = vdupq_n_s16(0)" && enable intrinsics_neon

check_ldflags -Wl,--as-needed
check_ldflags -Wl,-z,noexecstack

if check_func dlopen; then
    ldl=
elif check_func dlopen -ldl; then
    ldl=-ldl
fi

frei0r_filter_extralibs='$ldl'
frei0r_src_filter_extralibs='$ldl'
ladspa_filter_extralibs='$ldl'
nvenc_encoder_extralibs='$ldl'

if ! disabled network; then
    check_func getaddrinfo $network_extralibs
    check_func getservbyport $network_extralibs
    check_func inet_aton $network_extralibs

    check_type netdb.h "struct addrinfo"
    check_type netinet/in.h "struct group_source_req" -D_BSD_SOURCE
    check_type netinet/in.h "struct ip_mreq_source" -D_BSD_SOURCE
    check_type netinet/in.h "struct ipv6_mreq" -D_DARWIN_C_SOURCE
    check_type poll.h "struct pollfd"
    check_type netinet/sctp.h "struct sctp_event_subscribe"
    check_struct "sys/types.h sys/socket.h" "struct sockaddr" sa_len
    check_type netinet/in.h "struct sockaddr_in6"
    check_type "sys/types.h sys/socket.h" "struct sockaddr_storage"
    check_type "sys/types.h sys/socket.h" socklen_t

    # Prefer arpa/inet.h over winsock2
    if check_header arpa/inet.h ; then
        check_func closesocket
    elif check_header winsock2.h ; then
        check_func_headers winsock2.h closesocket -lws2 &&
            network_extralibs="-lws2" ||
        { check_func_headers winsock2.h closesocket -lws2_32 &&
            network_extralibs="-lws2_32"; } || disable winsock2_h network
        check_func_headers ws2tcpip.h getaddrinfo $network_extralibs

        check_type ws2tcpip.h socklen_t
        check_type ws2tcpip.h "struct addrinfo"
        check_type ws2tcpip.h "struct group_source_req"
        check_type ws2tcpip.h "struct ip_mreq_source"
        check_type ws2tcpip.h "struct ipv6_mreq"
        check_type winsock2.h "struct pollfd"
        check_struct winsock2.h "struct sockaddr" sa_len
        check_type ws2tcpip.h "struct sockaddr_in6"
        check_type ws2tcpip.h "struct sockaddr_storage"
    else
        disable network
    fi
fi

check_builtin atomic_cas_ptr atomic.h "void **ptr; void *oldval, *newval; atomic_cas_ptr(ptr, oldval, newval)"
check_builtin atomic_compare_exchange "" "int *ptr, *oldval; int newval; __atomic_compare_exchange_n(ptr, oldval, newval, 0, __ATOMIC_SEQ_CST, __ATOMIC_SEQ_CST)"
check_builtin machine_rw_barrier mbarrier.h "__machine_rw_barrier()"
check_builtin MemoryBarrier windows.h "MemoryBarrier()"
check_builtin sarestart signal.h "SA_RESTART"
check_builtin sync_val_compare_and_swap "" "int *ptr; int oldval, newval; __sync_val_compare_and_swap(ptr, oldval, newval)"

check_func_headers malloc.h _aligned_malloc     && enable aligned_malloc
check_func  ${malloc_prefix}memalign            && enable memalign
check_func  ${malloc_prefix}posix_memalign      && enable posix_memalign

check_func  access
check_func_headers time.h clock_gettime || { check_func_headers time.h clock_gettime -lrt && add_extralibs -lrt && LIBRT="-lrt"; }
check_func  fcntl
check_func  fork
check_func  gethrtime
check_func  getopt
check_func  getrusage
check_func  gettimeofday
check_func  gmtime_r
check_func  isatty
check_func  localtime_r
check_func  mach_absolute_time
check_func  mkstemp
check_func  mmap
check_func  mprotect
# Solaris has nanosleep in -lrt, OpenSolaris no longer needs that
check_func_headers time.h nanosleep || { check_func_headers time.h nanosleep -lrt && add_extralibs -lrt && LIBRT="-lrt"; }
check_func  sched_getaffinity
check_func  setrlimit
check_struct "sys/stat.h" "struct stat" st_mtim.tv_nsec -D_BSD_SOURCE
check_func  strerror_r
check_func  sysconf
check_func  sysctl
check_func  usleep

check_func_headers conio.h kbhit
check_func_headers io.h setmode
check_func_headers lzo/lzo1x.h lzo1x_999_compress
check_func_headers stdlib.h getenv

check_func_headers windows.h CoTaskMemFree -lole32
check_func_headers windows.h GetProcessAffinityMask
check_func_headers windows.h GetProcessTimes
check_func_headers windows.h GetSystemTimeAsFileTime
check_func_headers windows.h MapViewOfFile
check_func_headers windows.h PeekNamedPipe
check_func_headers windows.h SetConsoleTextAttribute
check_func_headers windows.h Sleep
check_func_headers windows.h VirtualAlloc
check_struct windows.h "CONDITION_VARIABLE" Ptr
check_func_headers glob.h glob
enabled xlib &&
    check_func_headers "X11/Xlib.h X11/extensions/Xvlib.h" XvGetPortAttribute -lXv -lX11 -lXext

check_header direct.h
check_header dlfcn.h
check_header dxva.h
check_header dxva2api.h -D_WIN32_WINNT=0x0600
check_header io.h
check_header libcrystalhd/libcrystalhd_if.h
check_header mach/mach_time.h
check_header malloc.h
check_header net/udplite.h
check_header poll.h
check_header sys/mman.h
check_header sys/param.h
check_header sys/resource.h
check_header sys/select.h
check_header sys/time.h
check_header sys/un.h
check_header termios.h
check_header unistd.h
check_header vdpau/vdpau.h
check_header vdpau/vdpau_x11.h
check_header VideoDecodeAcceleration/VDADecoder.h
check_header windows.h
check_header X11/extensions/XvMClib.h
check_header asm/types.h

check_lib2 "windows.h shellapi.h" CommandLineToArgvW -lshell32
check_lib2 "windows.h wincrypt.h" CryptGenRandom -ladvapi32
check_lib2 "windows.h psapi.h" GetProcessMemoryInfo -lpsapi

check_struct "sys/time.h sys/resource.h" "struct rusage" ru_maxrss

check_type "windows.h dxva.h" "DXVA_PicParams_HEVC"

if ! disabled w32threads && ! enabled pthreads; then
    check_func_headers "windows.h process.h" _beginthreadex &&
        enable w32threads || disable w32threads
fi

# check for some common methods of building with pthread support
# do this before the optional library checks as some of them require pthreads
if ! disabled pthreads && ! enabled w32threads && ! enabled os2threads; then
    enable pthreads
    if check_func pthread_join -pthread && check_func pthread_create -pthread; then
        add_cflags -pthread
        add_extralibs -pthread
    elif check_func pthread_join -pthreads && check_func pthread_create -pthreads; then
        add_cflags -pthreads
        add_extralibs -pthreads
    elif check_func pthread_join -ldl -pthread && check_func pthread_create -ldl -pthread; then
        add_cflags -ldl -pthread
        add_extralibs -ldl -pthread
    elif check_func pthread_join -lpthreadGC2 && check_func pthread_create -lpthreadGC2; then
        add_extralibs -lpthreadGC2
    elif check_lib pthread.h pthread_join -lpthread && check_lib pthread.h pthread_create -lpthread; then
        :
    elif ! check_func pthread_join && ! check_func pthread_create; then
        disable pthreads
    fi
    check_code cc "pthread.h" "static pthread_mutex_t atomic_lock = PTHREAD_MUTEX_INITIALIZER" || disable pthreads
fi


if enabled pthreads; then
  check_func pthread_cancel
fi

disabled  zlib || check_lib   zlib.h      zlibVersion -lz   || disable  zlib
disabled bzlib || check_lib2 bzlib.h BZ2_bzlibVersion -lbz2 || disable bzlib
disabled  lzma || check_lib2  lzma.h lzma_version_number -llzma || disable lzma

check_lib math.h sin -lm && LIBM="-lm"
disabled crystalhd || check_lib libcrystalhd/libcrystalhd_if.h DtsCrystalHDVersion -lcrystalhd || disable crystalhd

atan2f_args=2
ldexpf_args=2
powf_args=2

for func in $MATH_FUNCS; do
    eval check_mathfunc $func \${${func}_args:-1}
done

# these are off by default, so fail if requested and not available
enabled avfoundation_indev && { check_header_oc AVFoundation/AVFoundation.h || disable avfoundation_indev; }
enabled avisynth          && { { check_lib2 "windows.h" LoadLibrary; } ||
                               { check_lib2 "dlfcn.h" dlopen -ldl; } ||
                               die "ERROR: LoadLibrary/dlopen not found for avisynth"; }
enabled decklink          && { check_header DeckLinkAPI.h || die "ERROR: DeckLinkAPI.h header not found"; }
enabled frei0r            && { check_header frei0r.h || die "ERROR: frei0r.h header not found"; }
enabled gnutls            && require_pkg_config gnutls gnutls/gnutls.h gnutls_global_init
enabled ladspa            && { check_header ladspa.h || die "ERROR: ladspa.h header not found"; }
enabled libiec61883       && require libiec61883 libiec61883/iec61883.h iec61883_cmp_connect -lraw1394 -lavc1394 -lrom1394 -liec61883
enabled libaacplus        && require "libaacplus >= 2.0.0" aacplus.h aacplusEncOpen -laacplus
enabled libass            && require_pkg_config libass ass/ass.h ass_library_init
enabled libbluray         && require_pkg_config libbluray libbluray/bluray.h bd_open
enabled libbs2b           && require_pkg_config libbs2b bs2b.h bs2b_open
enabled libcelt           && require libcelt celt/celt.h celt_decode -lcelt0 &&
                             { check_lib celt/celt.h celt_decoder_create_custom -lcelt0 ||
                               die "ERROR: libcelt must be installed and version must be >= 0.11.0."; }
enabled libcaca           && require_pkg_config caca caca.h caca_create_canvas
enabled libfaac           && require2 libfaac "stdint.h faac.h" faacEncGetVersion -lfaac
enabled libfdk_aac        && require libfdk_aac fdk-aac/aacenc_lib.h aacEncOpen -lfdk-aac
flite_libs="-lflite_cmu_time_awb -lflite_cmu_us_awb -lflite_cmu_us_kal -lflite_cmu_us_kal16 -lflite_cmu_us_rms -lflite_cmu_us_slt -lflite_usenglish -lflite_cmulex -lflite"
enabled libflite          && require2 libflite "flite/flite.h" flite_init $flite_libs
enabled fontconfig        && enable libfontconfig
enabled libfontconfig     && require_pkg_config fontconfig "fontconfig/fontconfig.h" FcInit
enabled libfreetype       && require_libfreetype
enabled libfribidi        && require_pkg_config fribidi fribidi.h fribidi_version_info
enabled libgme            && require  libgme gme/gme.h gme_new_emu -lgme -lstdc++
enabled libgsm            && { for gsm_hdr in "gsm.h" "gsm/gsm.h"; do
                                   check_lib "${gsm_hdr}" gsm_create -lgsm && break;
                               done || die "ERROR: libgsm not found"; }
enabled libilbc           && require libilbc ilbc.h WebRtcIlbcfix_InitDecode -lilbc
enabled libmodplug        && require_pkg_config libmodplug libmodplug/modplug.h ModPlug_Load
enabled libmp3lame        && require "libmp3lame >= 3.98.3" lame/lame.h lame_set_VBR_quality -lmp3lame
enabled libnut            && require libnut libnut.h nut_demuxer_init -lnut
enabled libopencore_amrnb && require libopencore_amrnb opencore-amrnb/interf_dec.h Decoder_Interface_init -lopencore-amrnb
enabled libopencore_amrwb && require libopencore_amrwb opencore-amrwb/dec_if.h D_IF_init -lopencore-amrwb
enabled libopencv         && require_pkg_config opencv opencv/cxcore.h cvCreateImageHeader
enabled libopenh264       && require_pkg_config openh264 wels/codec_api.h WelsGetCodecVersion
enabled libopenjpeg       && { check_lib openjpeg.h opj_version -lopenmj2 -DOPJ_STATIC ||
                               check_lib openjpeg-1.5/openjpeg.h opj_version -lopenjpeg -DOPJ_STATIC ||
                               check_lib openjpeg.h opj_version -lopenjpeg -DOPJ_STATIC ||
                               die "ERROR: libopenjpeg not found"; }
enabled libopus           && require_pkg_config opus opus_multistream.h opus_multistream_decoder_create
enabled libpulse          && require_pkg_config libpulse pulse/pulseaudio.h pa_context_new
enabled libquvi           && require_pkg_config libquvi quvi/quvi.h quvi_init
enabled librtmp           && require_pkg_config librtmp librtmp/rtmp.h RTMP_Socket
enabled libschroedinger   && require_pkg_config schroedinger-1.0 schroedinger/schro.h schro_init
enabled libshine          && require_pkg_config shine shine/layer3.h shine_encode_buffer
enabled libsmbclient      && { use_pkg_config smbclient libsmbclient.h smbc_init ||
                               require smbclient libsmbclient.h smbc_init -lsmbclient; }
enabled libsoxr           && require libsoxr soxr.h soxr_create -lsoxr
enabled libssh            && require_pkg_config libssh libssh/sftp.h sftp_init
enabled libspeex          && require_pkg_config speex speex/speex.h speex_decoder_init -lspeex
enabled libstagefright_h264 && require_cpp libstagefright_h264 "binder/ProcessState.h media/stagefright/MetaData.h
    media/stagefright/MediaBufferGroup.h media/stagefright/MediaDebug.h media/stagefright/MediaDefs.h
    media/stagefright/OMXClient.h media/stagefright/OMXCodec.h" android::OMXClient -lstagefright -lmedia -lutils -lbinder -lgnustl_static
enabled libtheora         && require libtheora theora/theoraenc.h th_info_init -ltheoraenc -ltheoradec -logg
enabled libtwolame        && require libtwolame twolame.h twolame_init -ltwolame &&
                             { check_lib twolame.h twolame_encode_buffer_float32_interleaved -ltwolame ||
                               die "ERROR: libtwolame must be installed and version must be >= 0.3.10"; }
enabled libutvideo        && require_cpp utvideo "stdint.h stdlib.h utvideo/utvideo.h utvideo/Codec.h" 'CCodec*' -lutvideo -lstdc++
enabled libv4l2           && require_pkg_config libv4l2 libv4l2.h v4l2_ioctl
enabled libvidstab        && require_pkg_config "vidstab >= 0.98" vid.stab/libvidstab.h vsMotionDetectInit
enabled libvo_aacenc      && require libvo_aacenc vo-aacenc/voAAC.h voGetAACEncAPI -lvo-aacenc
enabled libvo_amrwbenc    && require libvo_amrwbenc vo-amrwbenc/enc_if.h E_IF_init -lvo-amrwbenc
enabled libvorbis         && require libvorbis vorbis/vorbisenc.h vorbis_info_init -lvorbisenc -lvorbis -logg
enabled libvpx            && {
    enabled libvpx_vp8_decoder && { check_lib2 "vpx/vpx_decoder.h vpx/vp8dx.h" vpx_codec_dec_init_ver -lvpx ||
                                    die "ERROR: libvpx decoder version must be >=0.9.1"; }
    enabled libvpx_vp8_encoder && { check_lib2 "vpx/vpx_encoder.h vpx/vp8cx.h" "vpx_codec_enc_init_ver VP8E_SET_MAX_INTRA_BITRATE_PCT" -lvpx ||
                                    die "ERROR: libvpx encoder version must be >=0.9.7"; }
    enabled libvpx_vp9_decoder && { check_lib2 "vpx/vpx_decoder.h vpx/vp8dx.h" "vpx_codec_vp9_dx" -lvpx || disable libvpx_vp9_decoder; }
    enabled libvpx_vp9_encoder && { check_lib2 "vpx/vpx_encoder.h vpx/vp8cx.h" "vpx_codec_vp9_cx VP9E_SET_AQ_MODE" -lvpx || disable libvpx_vp9_encoder; } }
enabled libwavpack        && require libwavpack wavpack/wavpack.h WavpackOpenFileOutput  -lwavpack
enabled libwebp           && require_pkg_config "libwebp >= 0.2.0" webp/encode.h WebPGetEncoderVersion
<<<<<<< HEAD
enabled libjansson        && require libjansson jansson.h json_loads -ljansson
enabled libx264           && require libx264 x264.h x264_encoder_encode -lx264 &&
=======
enabled libx264           && { use_pkg_config x264 "stdint.h x264.h" x264_encoder_encode ||
                               { require libx264 x264.h x264_encoder_encode -lx264 &&
                                 warn "using libx264 without pkg-config"; } } &&
>>>>>>> 98437465
                             { check_cpp_condition x264.h "X264_BUILD >= 118" ||
                               die "ERROR: libx264 must be installed and version must be >= 0.118."; }
enabled libx265           && require_pkg_config x265 x265.h x265_encoder_encode &&
                             { check_cpp_condition x265.h "X265_BUILD >= 17" ||
                               die "ERROR: libx265 version must be >= 17."; }
enabled libxavs           && require libxavs xavs.h xavs_encoder_encode -lxavs
enabled libxvid           && require libxvid xvid.h xvid_global -lxvidcore
enabled libzmq            && require_pkg_config libzmq zmq.h zmq_ctx_new
enabled libzvbi           && require libzvbi libzvbi.h vbi_decoder_new -lzvbi
enabled nvenc             && { check_header nvEncodeAPI.h || die "ERROR: nvEncodeAPI.h not found."; } &&
                             { [ $target_os != cygwin ] || die "ERROR: NVENC is not supported on Cygwin currently."; }
enabled openal            && { { for al_libs in "${OPENAL_LIBS}" "-lopenal" "-lOpenAL32"; do
                               check_lib 'AL/al.h' alGetError "${al_libs}" && break; done } ||
                               die "ERROR: openal not found"; } &&
                             { check_cpp_condition "AL/al.h" "defined(AL_VERSION_1_1)" ||
                               die "ERROR: openal must be installed and version must be 1.1 or compatible"; }
enabled opencl            && { check_lib2 OpenCL/cl.h clEnqueueNDRangeKernel -Wl,-framework,OpenCL ||
                               check_lib2 CL/cl.h clEnqueueNDRangeKernel -lOpenCL ||
                               die "ERROR: opencl not found"; } &&
                             { check_cpp_condition "OpenCL/cl.h" "defined(CL_VERSION_1_2)" ||
                               check_cpp_condition "CL/cl.h" "defined(CL_VERSION_1_2)" ||
                               die "ERROR: opencl must be installed and version must be 1.2 or compatible"; }
enabled opengl            && { check_lib GL/glx.h glXGetProcAddress "-lGL" ||
                               check_lib2 windows.h wglGetProcAddress "-lopengl32 -lgdi32" ||
                               check_lib2 OpenGL/gl3.h glGetError "-Wl,-framework,OpenGL" ||
                               check_lib2 ES2/gl.h glGetError "-isysroot=${sysroot} -Wl,-framework,OpenGLES" ||
                               die "ERROR: opengl not found."
                             }
enabled openssl           && { check_lib openssl/ssl.h SSL_library_init -lssl -lcrypto ||
                               check_lib openssl/ssl.h SSL_library_init -lssl32 -leay32 ||
                               check_lib openssl/ssl.h SSL_library_init -lssl -lcrypto -lws2_32 -lgdi32 ||
                               die "ERROR: openssl not found"; }
enabled qtkit_indev      && { check_header_oc QTKit/QTKit.h || disable qtkit_indev; }

if enabled gnutls; then
    { check_lib nettle/bignum.h nettle_mpz_get_str_256 -lnettle -lhogweed -lgmp && enable nettle; } ||
    { check_lib gcrypt.h gcry_mpi_new -lgcrypt && enable gcrypt; }
fi

# libdc1394 check
if enabled libdc1394; then
    { check_lib dc1394/dc1394.h dc1394_new -ldc1394 -lraw1394 &&
        enable libdc1394_2; } ||
    { check_lib libdc1394/dc1394_control.h dc1394_create_handle -ldc1394_control -lraw1394 &&
        enable libdc1394_1; } ||
    die "ERROR: No version of libdc1394 found "
fi
if ! disabled sdl; then
    SDL_CONFIG="${cross_prefix}sdl-config"
    if check_pkg_config sdl SDL_events.h SDL_PollEvent; then
        check_cpp_condition SDL.h "(SDL_MAJOR_VERSION<<16 | SDL_MINOR_VERSION<<8 | SDL_PATCHLEVEL) >= 0x010201" $sdl_cflags &&
        check_cpp_condition SDL.h "(SDL_MAJOR_VERSION<<16 | SDL_MINOR_VERSION<<8 | SDL_PATCHLEVEL) < 0x010300" $sdl_cflags &&
        enable sdl
    else
        if "${SDL_CONFIG}" --version > /dev/null 2>&1; then
            sdl_cflags=$("${SDL_CONFIG}" --cflags)
            sdl_libs=$("${SDL_CONFIG}" --libs)
            check_func_headers SDL_version.h SDL_Linked_Version $sdl_cflags $sdl_libs &&
            check_cpp_condition SDL.h "(SDL_MAJOR_VERSION<<16 | SDL_MINOR_VERSION<<8 | SDL_PATCHLEVEL) >= 0x010201" $sdl_cflags &&
            check_cpp_condition SDL.h "(SDL_MAJOR_VERSION<<16 | SDL_MINOR_VERSION<<8 | SDL_PATCHLEVEL) < 0x010300" $sdl_cflags &&
            enable sdl
        elif enabled sdl ; then
            die "ERROR: SDL not found"
        else
            disable sdl
        fi
    fi
fi
enabled sdl && add_cflags $sdl_cflags && add_extralibs $sdl_libs

makeinfo --version > /dev/null 2>&1 && enable makeinfo  || disable makeinfo
enabled makeinfo && (makeinfo --version | \
                     grep -q 'makeinfo (GNU texinfo) 5' > /dev/null 2>&1) \
    && enable makeinfo_html || disable makeinfo_html
disabled makeinfo_html && texi2html --help 2> /dev/null | grep -q 'init-file' && enable texi2html || disable texi2html
perl -v            > /dev/null 2>&1 && enable perl      || disable perl
pod2man --help     > /dev/null 2>&1 && enable pod2man   || disable pod2man
rsync --help 2> /dev/null | grep -q 'contimeout' && enable rsync_contimeout || disable rsync_contimeout

check_header linux/fb.h
check_header linux/videodev.h
check_header linux/videodev2.h
check_code cc linux/videodev2.h "struct v4l2_frmsizeenum vfse; vfse.discrete.width = 0;" && enable_safe struct_v4l2_frmivalenum_discrete

check_header sys/videoio.h
check_code cc sys/videoio.h "struct v4l2_frmsizeenum vfse; vfse.discrete.width = 0;" && enable_safe struct_v4l2_frmivalenum_discrete

check_func_headers "windows.h vfw.h" capCreateCaptureWindow "$vfwcap_indev_extralibs"
# check that WM_CAP_DRIVER_CONNECT is defined to the proper value
# w32api 3.12 had it defined wrong
check_cpp_condition vfw.h "WM_CAP_DRIVER_CONNECT > WM_USER" && enable vfwcap_defines

check_type "dshow.h" IBaseFilter

# check for ioctl_meteor.h, ioctl_bt848.h and alternatives
{ check_header dev/bktr/ioctl_meteor.h &&
  check_header dev/bktr/ioctl_bt848.h; } ||
{ check_header machine/ioctl_meteor.h &&
  check_header machine/ioctl_bt848.h; } ||
{ check_header dev/video/meteor/ioctl_meteor.h &&
  check_header dev/video/bktr/ioctl_bt848.h; } ||
check_header dev/ic/bt8xx.h

check_header sndio.h
if check_struct sys/soundcard.h audio_buf_info bytes; then
    enable_safe sys/soundcard.h
else
    check_cc -D__BSD_VISIBLE -D__XSI_VISIBLE <<EOF && add_cppflags -D__BSD_VISIBLE -D__XSI_VISIBLE && enable_safe sys/soundcard.h
    #include <sys/soundcard.h>
    audio_buf_info abc;
EOF
fi
check_header soundcard.h

enabled_any alsa_indev alsa_outdev &&
    check_lib2 alsa/asoundlib.h snd_pcm_htimestamp -lasound

enabled jack_indev && check_lib2 jack/jack.h jack_client_open -ljack && check_func sem_timedwait &&
    check_func jack_port_get_latency_range -ljack

enabled_any sndio_indev sndio_outdev && check_lib2 sndio.h sio_open -lsndio

if enabled libcdio; then
    check_lib2 "cdio/cdda.h cdio/paranoia.h" cdio_cddap_open -lcdio_paranoia -lcdio_cdda -lcdio ||
    check_lib2 "cdio/paranoia/cdda.h cdio/paranoia/paranoia.h" cdio_cddap_open -lcdio_paranoia -lcdio_cdda -lcdio ||
    die "ERROR: libcdio-paranoia not found"
fi

enabled xlib &&
    check_lib X11/Xlib.h XOpenDisplay -lX11 || disable xlib

if ! disabled libxcb; then
    check_pkg_config "xcb >= 1.4" xcb/xcb.h xcb_connect || {
        enabled libxcb && die "ERROR: libxcb >= 1.4 not found";
    } && disable x11grab && enable libxcb

if enabled libxcb; then
    disabled libxcb_shm || {
        check_pkg_config xcb-shm xcb/shm.h xcb_shm_attach || {
            enabled libxcb_shm && die "ERROR: libxcb_shm not found";
        } && check_header sys/shm.h && enable libxcb_shm; }

    disabled libxcb_xfixes || {
        check_pkg_config xcb-xfixes xcb/xfixes.h xcb_xfixes_get_cursor_image || {
            enabled libxcb_xfixes && die "ERROR: libxcb_xfixes not found";
        } && enable libxcb_xfixes; }

    disabled libxcb_shape || {
        check_pkg_config xcb-shape xcb/shape.h xcb_shape_get_rectangles || {
            enabled libxcb_shape && die "ERROR: libxcb_shape not found";
        } && enable libxcb_shape; }

    add_cflags $xcb_cflags $xcb_shm_cflags $xcb_xfixes_cflags $xcb_shape_cflags
    add_extralibs $xcb_libs $xcb_shm_libs $xcb_xfixes_libs $xcb_shape_libs
fi
fi

if enabled x11grab; then
    enabled xlib || die "ERROR: Xlib not found"
    require Xext X11/extensions/XShm.h XShmCreateImage -lXext
    require Xfixes X11/extensions/Xfixes.h XFixesGetCursorImage -lXfixes
fi

check_func_headers "windows.h" CreateDIBSection "$gdigrab_indev_extralibs"

enabled dxva2api_h &&
    check_cc <<EOF && enable dxva2api_cobj
#define _WIN32_WINNT 0x0600
#define COBJMACROS
#include <windows.h>
#include <d3d9.h>
#include <dxva2api.h>
int main(void) { IDirectXVideoDecoder *o = NULL; IDirectXVideoDecoder_Release(o); return 0; }
EOF

enabled vaapi &&
    check_lib va/va.h vaInitialize -lva ||
    disable vaapi

enabled vdpau &&
    check_cpp_condition vdpau/vdpau.h "defined VDP_DECODER_PROFILE_MPEG4_PART2_ASP" ||
    disable vdpau

enabled vdpau && enabled xlib &&
    check_func_headers "vdpau/vdpau.h vdpau/vdpau_x11.h" vdp_device_create_x11 -lvdpau &&
    prepend ffmpeg_libs $($ldflags_filter "-lvdpau") &&
    enable vdpau_x11

# Funny iconv installations are not unusual, so check it after all flags have been set
disabled iconv || check_func_headers iconv.h iconv || check_lib2 iconv.h iconv -liconv || disable iconv

enabled debug && add_cflags -g"$debuglevel" && add_asflags -g"$debuglevel"

# add some useful compiler flags if supported
check_cflags -Wdeclaration-after-statement
check_cflags -Wall
check_cflags -Wdisabled-optimization
check_cflags -Wpointer-arith
check_cflags -Wredundant-decls
check_cflags -Wwrite-strings
check_cflags -Wtype-limits
check_cflags -Wundef
check_cflags -Wmissing-prototypes
check_cflags -Wno-pointer-to-int-cast
check_cflags -Wstrict-prototypes
check_cflags -Wempty-body
enabled extra_warnings && check_cflags -Winline

check_disable_warning(){
    warning_flag=-W${1#-Wno-}
    test_cflags $warning_flag && add_cflags $1
}

check_disable_warning -Wno-parentheses
check_disable_warning -Wno-switch
check_disable_warning -Wno-format-zero-length
check_disable_warning -Wno-pointer-sign

# add some linker flags
check_ldflags -Wl,--warn-common
check_ldflags -Wl,-rpath-link=libpostproc:libswresample:libswscale:libavfilter:libavdevice:libavformat:libavcodec:libavutil:libavresample
enabled rpath && add_ldexeflags -Wl,-rpath,$libdir
test_ldflags -Wl,-Bsymbolic && append SHFLAGS -Wl,-Bsymbolic

# add some strip flags
# -wN '..@*' is more selective than -x, but not available everywhere.
check_stripflags -wN \'..@*\' || check_stripflags -x

enabled neon_clobber_test &&
    check_ldflags -Wl,--wrap,avcodec_open2              \
                  -Wl,--wrap,avcodec_decode_audio4      \
                  -Wl,--wrap,avcodec_decode_video2      \
                  -Wl,--wrap,avcodec_decode_subtitle2   \
                  -Wl,--wrap,avcodec_encode_audio2      \
                  -Wl,--wrap,avcodec_encode_video2      \
                  -Wl,--wrap,avcodec_encode_subtitle    \
                  -Wl,--wrap,swr_convert                \
                  -Wl,--wrap,avresample_convert ||
    disable neon_clobber_test

enabled xmm_clobber_test &&
    check_ldflags -Wl,--wrap,avcodec_open2              \
                  -Wl,--wrap,avcodec_decode_audio4      \
                  -Wl,--wrap,avcodec_decode_video2      \
                  -Wl,--wrap,avcodec_decode_subtitle2   \
                  -Wl,--wrap,avcodec_encode_audio2      \
                  -Wl,--wrap,avcodec_encode_video       \
                  -Wl,--wrap,avcodec_encode_video2      \
                  -Wl,--wrap,avcodec_encode_subtitle    \
                  -Wl,--wrap,swr_convert                \
                  -Wl,--wrap,avresample_convert         \
                  -Wl,--wrap,sws_scale ||
    disable xmm_clobber_test

echo "X{};" > $TMPV
if test_ldflags -Wl,--version-script,$TMPV; then
    append SHFLAGS '-Wl,--version-script,\$(SUBDIR)lib\$(NAME).ver'
    check_cc <<EOF && enable symver_asm_label
void ff_foo(void) __asm__ ("av_foo@VERSION");
void ff_foo(void) { ${inline_asm+__asm__($quotes);} }
EOF
    check_cc <<EOF && enable symver_gnu_asm
__asm__(".symver ff_foo,av_foo@VERSION");
void ff_foo(void) {}
EOF
fi

if [ -z "$optflags" ]; then
    if enabled small; then
        optflags=$cflags_size
    elif enabled optimizations; then
        optflags=$cflags_speed
    else
        optflags=$cflags_noopt
    fi
fi

check_optflags(){
    check_cflags "$@"
    enabled lto && check_ldflags "$@"
}


if enabled lto; then
    test "$cc_type" != "$ld_type" && die "LTO requires same compiler and linker"
    check_cflags  -flto
    check_ldflags -flto $cpuflags
    disable inline_asm_direct_symbol_refs
fi

check_optflags $optflags
check_optflags -fno-math-errno
check_optflags -fno-signed-zeros

enabled ftrapv && check_cflags -ftrapv

check_cc -mno-red-zone <<EOF && noredzone_flags="-mno-red-zone"
int x;
EOF


if enabled icc; then
    # Just warnings, no remarks
    check_cflags -w1
    # -wd: Disable following warnings
    # 144, 167, 556: -Wno-pointer-sign
    # 188: enumerated type mixed with another type
    # 1292: attribute "foo" ignored
    # 1419: external declaration in primary source file
    # 10006: ignoring unknown option -fno-signed-zeros
    # 10148: ignoring unknown option -Wno-parentheses
    # 10156: ignoring option '-W'; no argument required
    check_cflags -wd144,167,188,556,1292,1419,10006,10148,10156
    # 11030: Warning unknown option --as-needed
    # 10156: ignoring option '-export'; no argument required
    check_ldflags -wd10156,11030
    # icc 11.0 and 11.1 work with ebp_available, but don't pass the test
    enable ebp_available
    # The test above does not test linking
    enabled lto && disable symver_asm_label
    if enabled x86_32; then
        icc_version=$($cc -dumpversion)
        test ${icc_version%%.*} -ge 11 &&
            check_cflags -falign-stack=maintain-16-byte ||
            disable aligned_stack
    fi
elif enabled ccc; then
    # disable some annoying warnings
    add_cflags -msg_disable bitnotint
    add_cflags -msg_disable mixfuncvoid
    add_cflags -msg_disable nonstandcast
    add_cflags -msg_disable unsupieee
elif enabled gcc; then
    check_optflags -fno-tree-vectorize
    check_cflags -Werror=format-security
    check_cflags -Werror=implicit-function-declaration
    check_cflags -Werror=missing-prototypes
    check_cflags -Werror=return-type
    check_cflags -Werror=vla
    check_cflags -Wformat
    enabled extra_warnings || check_disable_warning -Wno-maybe-uninitialized
elif enabled llvm_gcc; then
    check_cflags -mllvm -stack-alignment=16
elif enabled clang; then
    check_cflags -mllvm -stack-alignment=16
    check_cflags -Qunused-arguments
    check_cflags -Werror=implicit-function-declaration
    check_cflags -Werror=missing-prototypes
    check_cflags -Werror=return-type
elif enabled cparser; then
    add_cflags -Wno-missing-variable-declarations
    add_cflags -Wno-empty-statement
elif enabled armcc; then
    add_cflags -W${armcc_opt},--diag_suppress=4343 # hardfp compat
    add_cflags -W${armcc_opt},--diag_suppress=3036 # using . as system include dir
    # 2523: use of inline assembly is deprecated
    add_cflags -W${armcc_opt},--diag_suppress=2523
    add_cflags -W${armcc_opt},--diag_suppress=1207
    add_cflags -W${armcc_opt},--diag_suppress=1293 # assignment in condition
    add_cflags -W${armcc_opt},--diag_suppress=3343 # hardfp compat
    add_cflags -W${armcc_opt},--diag_suppress=167  # pointer sign
    add_cflags -W${armcc_opt},--diag_suppress=513  # pointer sign
elif enabled tms470; then
    add_cflags -pds=824 -pds=837
    disable inline_asm
elif enabled pathscale; then
    add_cflags -fstrict-overflow -OPT:wrap_around_unsafe_opt=OFF
elif enabled_any msvc icl; then
    enabled x86_32 && disable aligned_stack
    enabled_all x86_32 debug && add_cflags -Oy-
    enabled debug && add_ldflags -debug
    enable pragma_deprecated
    if enabled icl; then
        # -Qansi-alias is basically -fstrict-aliasing, but does not work
        # (correctly) on icl 13.x.
        check_cpp_condition "windows.h" "__ICL < 1300 || __ICL >= 1400" &&
            add_cflags -Qansi-alias
        # Some inline asm is not compilable in debug
        if enabled debug; then
            disable ebp_available
            disable ebx_available
        fi
    fi
    # msvcrt10 x64 incorrectly enables log2, only msvcrt12 onwards actually has log2.
    check_cpp_condition crtversion.h "_VC_CRT_MAJOR_VERSION >= 12" || disable log2
fi

case $as_type in
    clang)
        add_asflags -Qunused-arguments
    ;;
esac

case $ld_type in
    clang)
        check_ldflags -Qunused-arguments
    ;;
esac

case $target_os in
    osf1)
        enabled ccc && add_ldflags '-Wl,-expect_unresolved,*'
    ;;
    plan9)
        add_cppflags -Dmain=plan9_main
    ;;
esac

enable frame_thread_encoder

enabled asm || { arch=c; disable $ARCH_LIST $ARCH_EXT_LIST; }

check_deps $CONFIG_LIST       \
           $CONFIG_EXTRA      \
           $HAVE_LIST         \
           $ALL_COMPONENTS    \

enabled threads && ! enabled pthreads && ! enabled atomics_native && die "non pthread threading without atomics not supported, try adding --enable-pthreads or --cpu=i486 or higher if you are on x86"


if test $target_os = "haiku"; then
    disable memalign
    disable posix_memalign
fi

enabled_all dxva2 dxva2api_cobj CoTaskMemFree &&
    prepend ffmpeg_libs $($ldflags_filter "-lole32") &&
    enable dxva2_lib

! enabled_any memalign posix_memalign aligned_malloc &&
    enabled simd_align_16 && enable memalign_hack

# add_dep lib dep
# -> enable ${lib}_deps_${dep}
# -> add $dep to ${lib}_deps only once
add_dep() {
    lib=$1
    dep=$2
    enabled "${lib}_deps_${dep}" && return 0
    enable  "${lib}_deps_${dep}"
    prepend "${lib}_deps" $dep
}

# merge deps lib components
# merge all ${component}_deps into ${lib}_deps and ${lib}_deps_*
merge_deps() {
    lib=$1
    shift
    for comp in $*; do
        enabled $comp || continue
        eval "dep=\"\$${comp}_deps\""
        for d in $dep; do
            add_dep $lib $d
        done
    done
}

merge_deps libavfilter $FILTER_LIST

map 'enabled $v && intrinsics=${v#intrinsics_}' $INTRINSICS_LIST

for thread in $THREADS_LIST; do
    if enabled $thread; then
        test -n "$thread_type" &&
            die "ERROR: Only one thread type must be selected." ||
            thread_type="$thread"
    fi
done

enabled zlib && add_cppflags -DZLIB_CONST

# conditional library dependencies, in linking order
enabled amovie_filter       && prepend avfilter_deps "avformat avcodec"
enabled aresample_filter    && prepend avfilter_deps "swresample"
enabled asyncts_filter      && prepend avfilter_deps "avresample"
enabled atempo_filter       && prepend avfilter_deps "avcodec"
enabled ebur128_filter && enabled swresample && prepend avfilter_deps "swresample"
enabled elbg_filter         && prepend avfilter_deps "avcodec"
enabled mcdeint_filter      && prepend avfilter_deps "avcodec"
enabled movie_filter    && prepend avfilter_deps "avformat avcodec"
enabled pan_filter          && prepend avfilter_deps "swresample"
enabled pp_filter           && prepend avfilter_deps "postproc"
enabled removelogo_filter   && prepend avfilter_deps "avformat avcodec swscale"
enabled resample_filter && prepend avfilter_deps "avresample"
enabled sab_filter          && prepend avfilter_deps "swscale"
enabled scale_filter    && prepend avfilter_deps "swscale"
enabled showspectrum_filter && prepend avfilter_deps "avcodec"
enabled smartblur_filter    && prepend avfilter_deps "swscale"
enabled subtitles_filter    && prepend avfilter_deps "avformat avcodec"
enabled uspp_filter         && prepend avfilter_deps "avcodec"

enabled lavfi_indev         && prepend avdevice_deps "avfilter"

enabled opus_decoder    && prepend avcodec_deps "swresample"

expand_deps(){
    lib_deps=${1}_deps
    eval "deps=\$$lib_deps"
    append $lib_deps $(map 'eval echo \$${v}_deps' $deps)
    unique $lib_deps
}

#we have to remove gpl from the deps here as some code assumes all lib deps are libs
postproc_deps="$(filter_out 'gpl' $postproc_deps)"

map 'expand_deps $v' $LIBRARY_LIST

echo "install prefix            $prefix"
echo "source path               $source_path"
echo "C compiler                $cc"
echo "C library                 $libc_type"
if test "$host_cc" != "$cc"; then
    echo "host C compiler           $host_cc"
    echo "host C library            $host_libc_type"
fi
echo "ARCH                      $arch ($cpu)"
if test "$build_suffix" != ""; then
    echo "build suffix              $build_suffix"
fi
if test "$progs_suffix" != ""; then
    echo "progs suffix              $progs_suffix"
fi
if test "$extra_version" != ""; then
    echo "version string suffix     $extra_version"
fi
echo "big-endian                ${bigendian-no}"
echo "runtime cpu detection     ${runtime_cpudetect-no}"
if enabled x86; then
    echo "${yasmexe}                      ${yasm-no}"
    echo "MMX enabled               ${mmx-no}"
    echo "MMXEXT enabled            ${mmxext-no}"
    echo "3DNow! enabled            ${amd3dnow-no}"
    echo "3DNow! extended enabled   ${amd3dnowext-no}"
    echo "SSE enabled               ${sse-no}"
    echo "SSSE3 enabled             ${ssse3-no}"
    echo "AVX enabled               ${avx-no}"
    echo "XOP enabled               ${xop-no}"
    echo "FMA3 enabled              ${fma3-no}"
    echo "FMA4 enabled              ${fma4-no}"
    echo "i686 features enabled     ${i686-no}"
    echo "CMOV is fast              ${fast_cmov-no}"
    echo "EBX available             ${ebx_available-no}"
    echo "EBP available             ${ebp_available-no}"
fi
if enabled aarch64; then
    echo "NEON enabled              ${neon-no}"
    echo "VFP enabled               ${vfp-no}"
fi
if enabled arm; then
    echo "ARMv5TE enabled           ${armv5te-no}"
    echo "ARMv6 enabled             ${armv6-no}"
    echo "ARMv6T2 enabled           ${armv6t2-no}"
    echo "VFP enabled               ${vfp-no}"
    echo "NEON enabled              ${neon-no}"
    echo "THUMB enabled             ${thumb-no}"
fi
if enabled mips; then
    echo "MIPS FPU enabled          ${mipsfpu-no}"
    echo "MIPS32R2 enabled          ${mips32r2-no}"
    echo "MIPS DSP R1 enabled       ${mipsdspr1-no}"
    echo "MIPS DSP R2 enabled       ${mipsdspr2-no}"
fi
if enabled ppc; then
    echo "AltiVec enabled           ${altivec-no}"
    echo "PPC 4xx optimizations     ${ppc4xx-no}"
    echo "PPC VSX optimizations     ${vsx-no}"
    echo "dcbzl available           ${dcbzl-no}"
fi
echo "debug symbols             ${debug-no}"
echo "strip symbols             ${stripping-no}"
echo "optimize for size         ${small-no}"
echo "optimizations             ${optimizations-no}"
echo "static                    ${static-no}"
echo "shared                    ${shared-no}"
echo "postprocessing support    ${postproc-no}"
echo "new filter support        ${avfilter-no}"
echo "network support           ${network-no}"
echo "threading support         ${thread_type-no}"
echo "safe bitstream reader     ${safe_bitstream_reader-no}"
echo "SDL support               ${sdl-no}"
echo "opencl enabled            ${opencl-no}"
echo "texi2html enabled         ${texi2html-no}"
echo "perl enabled              ${perl-no}"
echo "pod2man enabled           ${pod2man-no}"
echo "makeinfo enabled          ${makeinfo-no}"
echo "makeinfo supports HTML    ${makeinfo_html-no}"
test -n "$random_seed" &&
    echo "random seed               ${random_seed}"
echo

echo "External libraries:"
print_enabled '' $EXTERNAL_LIBRARY_LIST | print_3_columns
echo

for type in decoder encoder hwaccel parser demuxer muxer protocol filter bsf indev outdev; do
    echo "Enabled ${type}s:"
    eval list=\$$(toupper $type)_LIST
    print_enabled '_*' $list | print_3_columns
    echo
done

license="LGPL version 2.1 or later"
if enabled nonfree; then
    license="nonfree and unredistributable"
elif enabled gplv3; then
    license="GPL version 3 or later"
elif enabled lgplv3; then
    license="LGPL version 3 or later"
elif enabled gpl; then
    license="GPL version 2 or later"
fi

echo "License: $license"

echo "Creating config.mak, config.h, and doc/config.texi..."

test -e Makefile || echo "include $source_path/Makefile" > Makefile

enabled stripping || strip="echo skipping strip"

config_files="$TMPH config.mak doc/config.texi"

cat > config.mak <<EOF
# Automatically generated by configure - do not modify!
ifndef FFMPEG_CONFIG_MAK
FFMPEG_CONFIG_MAK=1
FFMPEG_CONFIGURATION=$FFMPEG_CONFIGURATION
prefix=$prefix
LIBDIR=\$(DESTDIR)$libdir
SHLIBDIR=\$(DESTDIR)$shlibdir
INCDIR=\$(DESTDIR)$incdir
BINDIR=\$(DESTDIR)$bindir
DATADIR=\$(DESTDIR)$datadir
DOCDIR=\$(DESTDIR)$docdir
MANDIR=\$(DESTDIR)$mandir
SRC_PATH=$source_path
ifndef MAIN_MAKEFILE
SRC_PATH:=\$(SRC_PATH:.%=..%)
endif
CC_IDENT=$cc_ident
ARCH=$arch
INTRINSICS=$intrinsics
CC=$cc
CXX=$cxx
AS=$as
LD=$ld
DEPCC=$dep_cc
DEPCCFLAGS=$DEPCCFLAGS \$(CPPFLAGS)
DEPAS=$as
DEPASFLAGS=$DEPASFLAGS \$(CPPFLAGS)
YASM=$yasmexe
DEPYASM=$yasmexe
AR=$ar
ARFLAGS=$arflags
AR_O=$ar_o
RANLIB=$ranlib
STRIP=$strip
CP=cp -p
LN_S=$ln_s
CPPFLAGS=$CPPFLAGS
CFLAGS=$CFLAGS
CXXFLAGS=$CXXFLAGS
ASFLAGS=$ASFLAGS
AS_C=$AS_C
AS_O=$AS_O
CC_C=$CC_C
CC_E=$CC_E
CC_O=$CC_O
CXX_C=$CXX_C
CXX_O=$CXX_O
LD_O=$LD_O
LD_LIB=$LD_LIB
LD_PATH=$LD_PATH
DLLTOOL=$dlltool
WINDRES=$windres
DEPWINDRES=$dep_cc
DOXYGEN=$doxygen
LDFLAGS=$LDFLAGS
LDEXEFLAGS=$LDEXEFLAGS
SHFLAGS=$(echo $($ldflags_filter $SHFLAGS))
ASMSTRIPFLAGS=$ASMSTRIPFLAGS
YASMFLAGS=$YASMFLAGS
BUILDSUF=$build_suffix
PROGSSUF=$progs_suffix
FULLNAME=$FULLNAME
LIBPREF=$LIBPREF
LIBSUF=$LIBSUF
LIBNAME=$LIBNAME
SLIBPREF=$SLIBPREF
SLIBSUF=$SLIBSUF
EXESUF=$EXESUF
EXTRA_VERSION=$extra_version
CCDEP=$CCDEP
CXXDEP=$CXXDEP
CCDEP_FLAGS=$CCDEP_FLAGS
ASDEP=$ASDEP
ASDEP_FLAGS=$ASDEP_FLAGS
CC_DEPFLAGS=$CC_DEPFLAGS
AS_DEPFLAGS=$AS_DEPFLAGS
HOSTCC=$host_cc
HOSTLD=$host_ld
HOSTCFLAGS=$host_cflags
HOSTCPPFLAGS=$host_cppflags
HOSTEXESUF=$HOSTEXESUF
HOSTLDFLAGS=$host_ldflags
HOSTLIBS=$host_libs
DEPHOSTCC=$host_cc
DEPHOSTCCFLAGS=$DEPHOSTCCFLAGS \$(HOSTCCFLAGS)
HOSTCCDEP=$HOSTCCDEP
HOSTCCDEP_FLAGS=$HOSTCCDEP_FLAGS
HOSTCC_DEPFLAGS=$HOSTCC_DEPFLAGS
HOSTCC_C=$HOSTCC_C
HOSTCC_O=$HOSTCC_O
HOSTLD_O=$HOSTLD_O
TARGET_EXEC=$target_exec $target_exec_args
TARGET_PATH=$target_path
TARGET_SAMPLES=${target_samples:-\$(SAMPLES)}
CFLAGS-ffplay=$sdl_cflags
ZLIB=$($ldflags_filter -lz)
LIB_INSTALL_EXTRA_CMD=$LIB_INSTALL_EXTRA_CMD
EXTRALIBS=$extralibs
COMPAT_OBJS=$compat_objs
EXEOBJS=$exeobjs
INSTALL=$install
LIBTARGET=${LIBTARGET}
SLIBNAME=${SLIBNAME}
SLIBNAME_WITH_VERSION=${SLIBNAME_WITH_VERSION}
SLIBNAME_WITH_MAJOR=${SLIBNAME_WITH_MAJOR}
SLIB_CREATE_DEF_CMD=${SLIB_CREATE_DEF_CMD}
SLIB_EXTRA_CMD=${SLIB_EXTRA_CMD}
SLIB_INSTALL_NAME=${SLIB_INSTALL_NAME}
SLIB_INSTALL_LINKS=${SLIB_INSTALL_LINKS}
SLIB_INSTALL_EXTRA_LIB=${SLIB_INSTALL_EXTRA_LIB}
SLIB_INSTALL_EXTRA_SHLIB=${SLIB_INSTALL_EXTRA_SHLIB}
SAMPLES:=${samples:-\$(FATE_SAMPLES)}
NOREDZONE_FLAGS=$noredzone_flags
EOF

get_version(){
    lcname=lib${1}
    name=$(toupper $lcname)
    file=$source_path/$lcname/version.h
    eval $(awk "/#define ${name}_VERSION_M/ { print \$2 \"=\" \$3 }" "$file")
    enabled raise_major && eval ${name}_VERSION_MAJOR=$((${name}_VERSION_MAJOR+100))
    eval ${name}_VERSION=\$${name}_VERSION_MAJOR.\$${name}_VERSION_MINOR.\$${name}_VERSION_MICRO
    eval echo "${lcname}_VERSION=\$${name}_VERSION" >> config.mak
    eval echo "${lcname}_VERSION_MAJOR=\$${name}_VERSION_MAJOR" >> config.mak
    eval echo "${lcname}_VERSION_MINOR=\$${name}_VERSION_MINOR" >> config.mak
}

map 'get_version $v' $LIBRARY_LIST

map 'eval echo "${v}_FFLIBS=\$${v}_deps" >> config.mak' $LIBRARY_LIST

print_program_libs(){
    eval "program_libs=\$${1}_libs"
    eval echo "LIBS-${1}=${program_libs}" >> config.mak
}

map 'print_program_libs $v' $PROGRAM_LIST

cat > $TMPH <<EOF
/* Automatically generated by configure - do not modify! */
#ifndef FFMPEG_CONFIG_H
#define FFMPEG_CONFIG_H
#define FFMPEG_CONFIGURATION "$(c_escape $FFMPEG_CONFIGURATION)"
#define FFMPEG_LICENSE "$(c_escape $license)"
#define CONFIG_THIS_YEAR 2015
#define FFMPEG_DATADIR "$(eval c_escape $datadir)"
#define AVCONV_DATADIR "$(eval c_escape $datadir)"
#define CC_IDENT "$(c_escape ${cc_ident:-Unknown compiler})"
#define av_restrict $_restrict
#define EXTERN_PREFIX "${extern_prefix}"
#define EXTERN_ASM ${extern_prefix}
#define BUILDSUF "$build_suffix"
#define SLIBSUF "$SLIBSUF"
#define HAVE_MMX2 HAVE_MMXEXT
#define SWS_MAX_FILTER_SIZE $sws_max_filter_size
EOF

test -n "$assert_level" &&
    echo "#define ASSERT_LEVEL $assert_level" >>$TMPH

test -n "$malloc_prefix" &&
    echo "#define MALLOC_PREFIX $malloc_prefix" >>$TMPH

if enabled yasm; then
    append config_files $TMPASM
    printf '' >$TMPASM
fi

enabled getenv || echo "#define getenv(x) NULL" >> $TMPH


mkdir -p doc
mkdir -p tests
echo "@c auto-generated by configure" > doc/config.texi

print_config ARCH_   "$config_files" $ARCH_LIST
print_config HAVE_   "$config_files" $HAVE_LIST
print_config CONFIG_ "$config_files" $CONFIG_LIST       \
                                     $CONFIG_EXTRA      \
                                     $ALL_COMPONENTS    \

echo "#endif /* FFMPEG_CONFIG_H */" >> $TMPH
echo "endif # FFMPEG_CONFIG_MAK" >> config.mak

# Do not overwrite an unchanged config.h to avoid superfluous rebuilds.
cp_if_changed $TMPH config.h
touch .config

enabled yasm && cp_if_changed $TMPASM config.asm

cat > $TMPH <<EOF
/* Generated by ffconf */
#ifndef AVUTIL_AVCONFIG_H
#define AVUTIL_AVCONFIG_H
EOF

print_config AV_HAVE_ $TMPH $HAVE_LIST_PUB

echo "#endif /* AVUTIL_AVCONFIG_H */" >> $TMPH

cp_if_changed $TMPH libavutil/avconfig.h

if test -n "$WARNINGS"; then
    printf "\n$WARNINGS"
    enabled fatal_warnings && exit 1
fi

# build pkg-config files

lib_version(){
    eval printf "\"lib${1}${build_suffix} >= \$LIB$(toupper ${1})_VERSION, \""
}

pkgconfig_generate(){
    name=$1
    shortname=${name#lib}${build_suffix}
    comment=$2
    version=$3
    libs=$4
    requires=$(map 'lib_version $v' $(eval echo \$${name#lib}_deps))
    requires=${requires%, }
    enabled ${name#lib} || return 0
    mkdir -p $name
    cat <<EOF > $name/$name${build_suffix}.pc
prefix=$prefix
exec_prefix=\${prefix}
libdir=$libdir
includedir=$incdir

Name: $name
Description: $comment
Version: $version
Requires: $(enabled shared || echo $requires)
Requires.private: $(enabled shared && echo $requires)
Conflicts:
Libs: -L\${libdir} $(enabled rpath && echo "-Wl,-rpath,\${libdir}") -l${shortname} $(enabled shared || echo $libs)
Libs.private: $(enabled shared && echo $libs)
Cflags: -I\${includedir}
EOF

mkdir -p doc/examples/pc-uninstalled
includedir=${source_path}
[ "$includedir" = . ] && includedir="\${pcfiledir}/../../.."
    cat <<EOF > doc/examples/pc-uninstalled/$name.pc
prefix=
exec_prefix=
libdir=\${pcfiledir}/../../../$name
includedir=${includedir}

Name: $name
Description: $comment
Version: $version
Requires: $requires
Conflicts:
Libs: -L\${libdir} -Wl,-rpath,\${libdir} -l${shortname} $(enabled shared || echo $libs)
Cflags: -I\${includedir}
EOF
}

pkgconfig_generate libavutil     "FFmpeg utility library"               "$LIBAVUTIL_VERSION"     "$LIBRT $LIBM"
pkgconfig_generate libavcodec    "FFmpeg codec library"                 "$LIBAVCODEC_VERSION"    "$extralibs"
pkgconfig_generate libavformat   "FFmpeg container format library"      "$LIBAVFORMAT_VERSION"   "$extralibs"
pkgconfig_generate libavdevice   "FFmpeg device handling library"       "$LIBAVDEVICE_VERSION"   "$extralibs"
pkgconfig_generate libavfilter   "FFmpeg audio/video filtering library" "$LIBAVFILTER_VERSION"   "$extralibs"
pkgconfig_generate libpostproc   "FFmpeg postprocessing library"        "$LIBPOSTPROC_VERSION"   ""
pkgconfig_generate libavresample "Libav audio resampling library"       "$LIBAVRESAMPLE_VERSION" "$LIBM"
pkgconfig_generate libswscale    "FFmpeg image rescaling library"       "$LIBSWSCALE_VERSION"    "$LIBM"
pkgconfig_generate libswresample "FFmpeg audio resampling library"      "$LIBSWRESAMPLE_VERSION" "$LIBM"<|MERGE_RESOLUTION|>--- conflicted
+++ resolved
@@ -275,8 +275,6 @@
   --disable-xlib           disable xlib [autodetect]
   --disable-zlib           disable zlib [autodetect]
 
-  --enable-libjansson      enable JSON parsing via Jansson [yes]
-
 Toolchain options:
   --arch=ARCH              select architecture [$arch]
   --cpu=CPU                select the minimum required CPU (affects
@@ -1414,7 +1412,6 @@
     x11grab
     xlib
     zlib
-    libjansson
 "
 
 DOCUMENT_LIST="
@@ -2639,8 +2636,6 @@
 zmq_filter_deps="libzmq"
 zoompan_filter_deps="swscale"
 
-unwarpvr_filter_deps="libjansson"
-
 # examples
 avio_reading="avformat avcodec avutil"
 avcodec_example_deps="avcodec avutil"
@@ -4949,14 +4944,9 @@
     enabled libvpx_vp9_encoder && { check_lib2 "vpx/vpx_encoder.h vpx/vp8cx.h" "vpx_codec_vp9_cx VP9E_SET_AQ_MODE" -lvpx || disable libvpx_vp9_encoder; } }
 enabled libwavpack        && require libwavpack wavpack/wavpack.h WavpackOpenFileOutput  -lwavpack
 enabled libwebp           && require_pkg_config "libwebp >= 0.2.0" webp/encode.h WebPGetEncoderVersion
-<<<<<<< HEAD
-enabled libjansson        && require libjansson jansson.h json_loads -ljansson
-enabled libx264           && require libx264 x264.h x264_encoder_encode -lx264 &&
-=======
 enabled libx264           && { use_pkg_config x264 "stdint.h x264.h" x264_encoder_encode ||
                                { require libx264 x264.h x264_encoder_encode -lx264 &&
                                  warn "using libx264 without pkg-config"; } } &&
->>>>>>> 98437465
                              { check_cpp_condition x264.h "X264_BUILD >= 118" ||
                                die "ERROR: libx264 must be installed and version must be >= 0.118."; }
 enabled libx265           && require_pkg_config x265 x265.h x265_encoder_encode &&
